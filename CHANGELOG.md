# Changelog

All notable changes to this project will be documented in this file.

The format is based on [Keep a Changelog](http://keepachangelog.com/en/1.0.0/)
and this project adheres to [Semantic Versioning](http://semver.org/spec/v2.0.0.html).

<<<<<<< HEAD
## [Unreleased]

### Added

- Update Git mirror functionality to support skipping the update of the Git mirror. This is useful is the Git mirror is mounted from an external volume, NFS mount etc. Enabled via the `BUILDKITE_GIT_MIRRORS_SKIP_UPDATE` flag or `git-mirrors-skip-update` cli flag.
- Support for job tracing via [Elastic APM](https://www.elastic.co/observability/application-performance-monitoring). To enable, either set the `tracing-backend` config or the `BUILDKITE_TRACING_BACKEND` env var to `elastic`. By default the agent will attempt to send traces to the default agent address and APM port (`127.0.0.1:8200`), but this can be configured with the `ELASTIC_APM_SERVER_URL` env var.
=======
## [v3.34.0](https://github.com/buildkite/agent/compare/v3.33.3...v3.34.0) (2022-03-01)

### Added

* Introduce `spawn-with-priority` option [#1530](https://github.com/buildkite/agent/pull/1530) ([sema](https://github.com/sema))

### Fixed

* Retry 500 responses when batch creating artifacts [#1568](https://github.com/buildkite/agent/pull/1568) ([moskyb](https://github.com/moskyb))
* Report OS versions when running on AIX and Solaris [#1559](https://github.com/buildkite/agent/pull/1559) ([yob](https://github.com/yob))
* Support multiple commands on Windows [#1543](https://github.com/buildkite/agent/pull/1543) ([keithduncan](https://github.com/keithduncan))
* Allow `BUILDKITE_S3_DEFAULT_REGION` to be used for unconditional bucket region [#1535](https://github.com/buildkite/agent/pull/1535) ([keithduncan](https://github.com/keithduncan))

### Changed

* Go version upgraded from 1.16 to 1.17 [#1557](https://github.com/buildkite/agent/pull/1557) [#1549](https://github.com/buildkite/agent/pull/1549)
* Remove the CentOS (end-of-life) docker image [#1561](https://github.com/buildkite/agent/pull/1561) ([tessereth](https://github.com/tessereth))
* Plugin `git clone` is retried up to 3 times [#1539](https://github.com/buildkite/agent/pull/1539) ([pzeballos](https://github.com/pzeballos))
* Docker image alpine upgraded from 3.14.2 to 3.15.0 [#1541](https://github.com/buildkite/agent/pull/1541)

### Security

* Lock down file permissions on windows [#1562](https://github.com/buildkite/agent/pull/1562) ([tessereth](https://github.com/tessereth))
* Reject pipeline uploads containing redacted vars [#1523](https://github.com/buildkite/agent/pull/1523) ([keithduncan](https://github.com/keithduncan))
>>>>>>> 04938991

## [v3.33.3](https://github.com/buildkite/agent/compare/v3.33.2...v3.33.3) (2021-09-29)

### Fixed

* Fix erroneous working directory change for hooks that early exit [#1520](https://github.com/buildkite/agent/pull/1520)

## [v3.33.2](https://github.com/buildkite/agent/compare/v3.33.1...v3.33.2) (2021-09-29)

### Fixed

* Non backwards compatible change to artifact download path handling [#1518](https://github.com/buildkite/agent/pull/1518)

## [v3.33.1](https://github.com/buildkite/agent/compare/v3.33.0...v3.33.1) (2021-09-28)

### Fixed

* A crash in `buildkite-agent bootstrap` when command hooks early exit [#1516](https://github.com/buildkite/agent/pull/1516)

## [v3.33.0](https://github.com/buildkite/agent/compare/v3.32.3...v3.33.0) (2021-09-27)

### Added

* Support for `unset` environment variables in Job Lifecycle Hooks [#1488](https://github.com/buildkite/agent/pull/1488)

### Changed

* Remove retry handling when deleting annotations that are already deleted [#1507](https://github.com/buildkite/agent/pull/1507) ([@lox](https://github.com/lox))
* Alpine base image from 3.14.0 to 3.14.2 [#1499](https://github.com/buildkite/agent/pull/1499)

### Fixed

* Support for trailing slash path behaviour in artifact download [#1504](https://github.com/buildkite/agent/pull/1504) ([@jonathan-brand](https://github.com/jonathan-brand))

## [v3.32.3](https://github.com/buildkite/agent/compare/v3.32.2...v3.32.3) (2021-09-01)

### Fixed

* PowerShell hooks on Windows [#1497](https://github.com/buildkite/agent/pull/1497)

## [v3.32.2](https://github.com/buildkite/agent/compare/v3.32.1...v3.32.2) (2021-08-31)

### Added

* Improved error logging around AWS Credentials [#1490](https://github.com/buildkite/agent/pull/1490)
* Logging to the artifact upload command to say where artifacts are being sent [#1486](https://github.com/buildkite/agent/pull/1486)
* Support for cross-region artifact buckets [#1495](https://github.com/buildkite/agent/pull/1495)

### Changed

* artifact_paths failures no longer mask a command error [#1487](https://github.com/buildkite/agent/pull/1487)

### Fixed

* Failed plug-in checkouts using the default branch instead of the requested version [#1493](https://github.com/buildkite/agent/pull/1493)
* Missing quote in the PowerShell hook wrapper [#1494](https://github.com/buildkite/agent/pull/1494)

## [v3.32.1](https://github.com/buildkite/agent/compare/v3.32.0...v3.32.1) (2021-08-06)

### Fixed

* A panic in the log redactor when processing certain bytes [#1478](https://github.com/buildkite/agent/issues/1478) ([scv119](https://github.com/scv119))

## [v3.32.0](https://github.com/buildkite/agent/compare/v3.31.0...v3.32.0) (2021-07-30)

### Added

* A new pre-bootstrap hook which can accept or reject jobs before environment variables are loaded [#1456](https://github.com/buildkite/agent/pull/1456)
* `ppc64` and `ppc64le` architecture binaries to the DEB and RPM packages [#1474](https://github.com/buildkite/agent/pull/1474) [#1473](https://github.com/buildkite/agent/pull/1473) ([staticfloat](https://github.com/staticfloat))
* Use text/yaml mime type for .yml and .yaml artifacts [#1470](https://github.com/buildkite/agent/pull/1470)

### Changed

* Add BUILDKITE_BIN_PATH to end, not start, of PATH [#1465](https://github.com/buildkite/agent/pull/1465) ([DavidSpickett](https://github.com/DavidSpickett))

## [v3.31.0](https://github.com/buildkite/agent/compare/v3.30.0...v3.31.0) (2021-07-02)

### Added

* Output secret redaction is now on by default [#1452](https://github.com/buildkite/agent/pull/1452)
* Improved CLI docs for `buildkite-agent artifact download` [#1446](https://github.com/buildkite/agent/pull/1446)

### Changed

* Build using golang 1.16.5 [#1460](https://github.com/buildkite/agent/pull/1460)

### Fixed

* Discovery of the `buildkite-agent` binary path in more situations [#1444](https://github.com/buildkite/agent/pull/1444) [#1457](https://github.com/buildkite/agent/pull/1457)

## [v3.30.0](https://github.com/buildkite/agent/compare/v3.29.0...v3.30.0) (2021-05-28)

### Added
* Send queue metrics to Datadog when job received [#1442](https://github.com/buildkite/agent/pull/1442) ([keithduncan](https://github.com/keithduncan))
* Add flag to send Datadog Metrics as Distributions [#1433](https://github.com/buildkite/agent/pull/1433) ([amukherjeetwilio](https://github.com/amukherjeetwilio))
* Ubuntu 18.04 based Docker image [#1441](https://github.com/buildkite/agent/pull/1441) ([keithduncan](https://github.com/keithduncan))
* Build binaries for `netbsd` and `s390x` [#1432](https://github.com/buildkite/agent/pull/1432), [#1421](https://github.com/buildkite/agent/pull/1421) ([yob](https://github.com/yob))
* Add `wait-for-ec2-meta-data-timeout` config variable [#1425](https://github.com/buildkite/agent/pull/1425) ([OliverKoo](https://github.com/OliverKoo))

### Changed
* Build using golang 1.16.4 [#1429](https://github.com/buildkite/agent/pull/1429)
* Replace kr/pty with creack/pty and upgrade from 1.1.2 to 1.1.12 [#1431](https://github.com/buildkite/agent/pull/1431) ([ibuclaw](https://github.com/ibuclaw))

### Fixed
* Trim trailing slash from `buildkite-agent artifact upload` when using custom S3 bucket paths [#1427](https://github.com/buildkite/agent/pull/1427) ([shevaun](https://github.com/shevaun))
* Use /usr/pkg/bin/bash as default shell on NetBSD [#1430](https://github.com/buildkite/agent/pull/1430) ([ibuclaw](https://github.com/ibuclaw))

## [v3.29.0](https://github.com/buildkite/agent/compare/v3.28.1...v3.29.0) (2021-04-21)

### Changed
* Support mips64le architecture target. [#1379](https://github.com/buildkite/agent/pull/1379) ([houfangdong](https://github.com/houfangdong))
* Search the path for bash when running bootstrap scripts [#1404](https://github.com/buildkite/agent/pull/1404) ([yob](https://github.com/yob))
* Output-redactor: redact shell logger, including changed env vars [#1401](https://github.com/buildkite/agent/pull/1401) ([pda](https://github.com/pda))
* Add *_ACCESS_KEY & *_SECRET_KEY to default redactor-var [#1405](https://github.com/buildkite/agent/pull/1405) ([pda](https://github.com/pda))
* Build with Golang 1.16.3 [#1412](https://github.com/buildkite/agent/pull/1412) ([dependabot[bot]](https://github.com/apps/dependabot))
* Update [Buildkite CLI](https://github.com/buildkite/cli) release from 1.0.0 to 1.2.0 [#1403](https://github.com/buildkite/agent/pull/1403) ([yob](https://github.com/yob))

### Fixed 
* Avoid occasional failure to run jobs when working directory is missing [#1402](https://github.com/buildkite/agent/pull/1402) ([yob](https://github.com/yob))
* Avoid a rare panic when running `buildkite-agent pipeline upload` [#1406](https://github.com/buildkite/agent/pull/1406) ([yob](https://github.com/yob))

## [v3.28.1](https://github.com/buildkite/agent/compare/v3.27.0...v3.28.1)

### Added

* collect instance-life-cycle as a default tag on EC2 instances [#1374](https://github.com/buildkite/agent/pull/1374) [yob](https://github.com/yob))
* Expose plugin config in two new instance variables, `BUILDKITE_PLUGIN_NAME` and `BUILDKITE_PLUGIN_CONFIGURATION` [#1382](https://github.com/buildkite/agent/pull/1382) [moensch](https://github.com/moensch)
* Add `buildkite-agent annotation remove` command [#1364](https://github.com/buildkite/agent/pull/1364/) [ticky](https://github.com/ticky)
* Allow customizing the signal bootstrap sends to processes on cancel  [#1390](https://github.com/buildkite/agent/pull/1390/) [brentleyjones](https://github.com/brentleyjones)

### Changed

* On new installs the default agent name has changed from `%hostname-%n` to `%hostname-%spawn` [#1389](https://github.com/buildkite/agent/pull/1389) [pda](https://github.com/pda)

### Fixed

* Fixed --no-pty flag [#1394][https://github.com/buildkite/agent/pull/1394] [pda](https://github.com/pda)

## v3.28.0

* Skipped due to a versioning error

## [v3.27.0](https://github.com/buildkite/agent/compare/v3.26.0...v3.27.0)

### Added
* Add support for agent tracing using Datadog APM [#1273](https://github.com/buildkite/agent/pull/1273) ([goodspark](https://github.com/goodspark), [Sam Schlegel](https://github.com/samschlegel))
* Improvements to ARM64 support (Apple Silicon/M1) [#1346](https://github.com/buildkite/agent/pull/1346), [#1354](https://github.com/buildkite/agent/pull/1354), [#1343](https://github.com/buildkite/agent/pull/1343) ([ticky](https://github.com/ticky))
* Add a Linux ppc64 build to the pipeline [#1362](https://github.com/buildkite/agent/pull/1362) ([ticky](https://github.com/ticky))
* Agent can now upload artifacts using AssumedRoles using `BUILDKITE_S3_SESSION_TOKEN` [#1359](https://github.com/buildkite/agent/pull/1359) ([grahamc](https://github.com/grahamc))
* Agent name `%spawn` interpolation to deprecate/replace `%n` [#1377](https://github.com/buildkite/agent/pull/1377) ([ticky](https://github.com/ticky))

### Changed
* Compile the darwin/arm64 binary using go 1.16rc1 [#1352](https://github.com/buildkite/agent/pull/1352) ([yob](https://github.com/yob)) [#1369](https://github.com/buildkite/agent/pull/1369) ([chloeruka](https://github.com/chloeruka))
* Use Docker CLI packages, update Docker Compose, and update centos to 8.x [#1351](https://github.com/buildkite/agent/pull/1351) ([RemcodM](https://github.com/RemcodM))

## Fixed
* Fixed an issue in #1314 that broke pull requests with git-mirrors [#1347](https://github.com/buildkite/agent/pull/1347) ([ticky](https://github.com/ticky))

## [v3.26.0](https://github.com/buildkite/agent/compare/v3.25.0...v3.26.0) (2020-12-03)

### Added

* Compile an experimental native executable for Apple Silicon [#1339](https://github.com/buildkite/agent/pull/1339) ([yob](https://github.com/yob))
  * Using a pre-release version of go, we'll switch to compiling with go 1.16 once it's released

### Changed

* Install script: use the arm64 binary for aarch64 machines [#1340](https://github.com/buildkite/agent/pull/1340) ([gc-plp](https://github.com/gc-plp))
* Build with golang 1.15 [#1334](https://github.com/buildkite/agent/pull/1334) ([yob](https://github.com/yob))
* Bump alpine docker image from alpine 3.8 to 3.12 [#1333](https://github.com/buildkite/agent/pull/1333) ([yob](https://github.com/yob))
* Upgrade docker ubuntu to 20.04 focal [#1312](https://github.com/buildkite/agent/pull/1312) ([sj26](https://github.com/sj26))

## [v3.25.0](https://github.com/buildkite/agent/compare/v3.24.0...v3.25.0) (2020-10-21)

### Added
* Add --mirror flag by default for mirror clones [#1328](https://github.com/buildkite/agent/pull/1328) ([chrislloyd](https://github.com/chrislloyd))
* Add an agent-wide shutdown hook [#1275](https://github.com/buildkite/agent/pull/1275) ([goodspark](https://github.com/goodspark)) [#1322](https://github.com/buildkite/agent/pull/1322) ([pda](https://github.com/pda))

### Fixed
* Improve windows telemetry so that we report the version accurately in-platform [#1330](https://github.com/buildkite/agent/pull/1330) ([yob](https://github.com/yob)) [#1316](https://github.com/buildkite/agent/pull/1316) ([yob](https://github.com/yob))
* Ensure no orphaned processes when Windows jobs complete [#1329](https://github.com/buildkite/agent/pull/1329) ([yob](https://github.com/yob))
* Log error messages when canceling a running job fails [#1317](https://github.com/buildkite/agent/pull/1317) ([yob](https://github.com/yob))
* gitCheckout() validates branch, plus unit tests [#1315](https://github.com/buildkite/agent/pull/1315) ([pda](https://github.com/pda))
* gitFetch() terminates options with -- before repo/refspecs [#1314](https://github.com/buildkite/agent/pull/1314) ([pda](https://github.com/pda))

## [v3.24.0](https://github.com/buildkite/agent/compare/v3.23.1...v3.24.0) (2020-09-29)

### Fixed
* Fix build script [#1300](https://github.com/buildkite/agent/pull/1300) ([goodspark](https://github.com/goodspark))
* Fix typos [#1297](https://github.com/buildkite/agent/pull/1297) ([JuanitoFatas](https://github.com/JuanitoFatas))
* Fix flaky tests: experiments and parallel tests don't mix [#1295](https://github.com/buildkite/agent/pull/1295) ([pda](https://github.com/pda))
* artifact_uploader_test fixed for Windows. [#1288](https://github.com/buildkite/agent/pull/1288) ([pda](https://github.com/pda))
* Windows integration tests: git file path quirk fix [#1291](https://github.com/buildkite/agent/pull/1291) ([pda](https://github.com/pda))

### Changed
* git-mirrors: set BUILDKITE_REPO_MIRROR=/path/to/mirror/repo [#1311](https://github.com/buildkite/agent/pull/1311) ([pda](https://github.com/pda))
* Truncate BUILDKITE_MESSAGE to 64 KiB [#1307](https://github.com/buildkite/agent/pull/1307) ([pda](https://github.com/pda))
* CI: windows tests on queue=buildkite-agent-windows without Docker [#1294](https://github.com/buildkite/agent/pull/1294) ([pda](https://github.com/pda))
* buildkite:git:commit meta-data via stdin; avoid Argument List Too Long [#1302](https://github.com/buildkite/agent/pull/1302) ([pda](https://github.com/pda))
* Expand the CLI test step [#1293](https://github.com/buildkite/agent/pull/1293) ([ticky](https://github.com/ticky))
* Improve Apple Silicon Mac support [#1289](https://github.com/buildkite/agent/pull/1289) ([ticky](https://github.com/ticky))
* update github.com/urfave/cli to the latest v1 release [#1287](https://github.com/buildkite/agent/pull/1287) ([yob](https://github.com/yob))


## [v3.23.1](https://github.com/buildkite/agent/compare/v3.23.0...v3.23.1) (2020-09-09)

### Fixed
* Fix CLI flag/argument order sensitivity regression [#1286](https://github.com/buildkite/agent/pull/1286) ([yob](https://github.com/yob))


## [v3.23.0](https://github.com/buildkite/agent/compare/v3.22.1...v3.23.0) (2020-09-04)

### Added
* New artifact search subcommand [#1278](https://github.com/buildkite/agent/pull/1278) ([chloeruka](https://github.com/chloeruka))
![image](https://user-images.githubusercontent.com/30171259/92212159-e32bd700-eed4-11ea-9af8-2ad024eaecc1.png)
* Add sidecar agent suitable for being shared via volume in ECS or Kubernetes [#1218](https://github.com/buildkite/agent/pull/1218) ([keithduncan](https://github.com/keithduncan)) [#1263](https://github.com/buildkite/agent/pull/1263) ([yob](https://github.com/yob))
* We now fetch amd64 binaries on Apple Silicon Macs in anticipation of new macOS ARM computers [#1237](https://github.com/buildkite/agent/pull/1237) ([ticky](https://github.com/ticky))
* Opt-in experimental `resolve-commit-after-checkout` flag to resolve `BUILDKITE_COMMIT` refs (for example, "HEAD") to a commit hash [#1256](https://github.com/buildkite/agent/pull/1256) ([jayco](https://github.com/jayco))
* Experimental: Build & publish RPM ARM64 package for aarch64 [#1243](https://github.com/buildkite/agent/pull/1243) ([chloeruka](https://github.com/chloeruka)) [#1241](https://github.com/buildkite/agent/pull/1241) ([chloeruka](https://github.com/chloeruka))

### Changed
* Stop building i386 for darwin after 14 years of amd64 Mac hardware [#1238](https://github.com/buildkite/agent/pull/1238) ([pda](https://github.com/pda))
* Updated github.com/urfave/cli to v2 - this is the CLI framework we use for agent commands. [#1233](https://github.com/buildkite/agent/pull/1233) ([yob](https://github.com/yob)) [#1250](https://github.com/buildkite/agent/pull/1250) ([yob](https://github.com/yob))
* Send the reported system and machine names when fetching latest release [#1240](https://github.com/buildkite/agent/pull/1240) ([ticky](https://github.com/ticky))
* Bump build environment from [go](https://github.com/golang/go) 1.14.2 to 1.14.7 [#1235](https://github.com/buildkite/agent/pull/1235) ([yob](https://github.com/yob)) [#1262](https://github.com/buildkite/agent/pull/1262) ([yob](https://github.com/yob))
* Update [aws-sdk-go](https://github.com/aws/aws-sdk-go) to 1.32.10 [#1234](https://github.com/buildkite/agent/pull/1234) ([yob](https://github.com/yob))

### Fixed
* `git-mirrors` experiment now only fetches branch instead of a full remote update [#1112](https://github.com/buildkite/agent/pull/1112) ([lox](https://github.com/lox))
* Hooks can introduce empty environment variables [#1232](https://github.com/buildkite/agent/pull/1232) ([pda](https://github.com/pda))
* ArtifactUploader now deduplicates upload file paths [#1268](https://github.com/buildkite/agent/pull/1268) ([pda](https://github.com/pda))
* Added additional logging to artifact uploads  [#1266](https://github.com/buildkite/agent/pull/1266) ([yob](https://github.com/yob)) [#1265](https://github.com/buildkite/agent/pull/1265) ([denbeigh2000](https://github.com/denbeigh2000)) [#1255](https://github.com/buildkite/agent/pull/1255) ([yob](https://github.com/yob))
* Fail faster when uploading an artifact > 5Gb to unsupported destinations [#1264](https://github.com/buildkite/agent/pull/1264) ([yob](https://github.com/yob))
* Job should now reliably fail when process.Run() -> err [#1261](https://github.com/buildkite/agent/pull/1261) ([sj26](https://github.com/sj26))
* Fix checkout failure when there is a file called HEAD in the repository root [#1223](https://github.com/buildkite/agent/pull/1223) ([zhenyavinogradov](https://github.com/zhenyavinogradov)) [#1260](https://github.com/buildkite/agent/pull/1260) ([pda](https://github.com/pda))
* Enable `BUILDKITE_AGENT_DEBUG_HTTP` in jobs if it's enabled in the agent process [#1251](https://github.com/buildkite/agent/pull/1251) ([yob](https://github.com/yob))
* Avoid passing nils to Printf() during HTTP Debug mode [#1252](https://github.com/buildkite/agent/pull/1252) ([yob](https://github.com/yob))
* Allow `BUILDKITE_CLEAN_CHECKOUT` to be set via hooks [#1242](https://github.com/buildkite/agent/pull/1242) ([niceking](https://github.com/niceking))
* Add optional brackets to file arg documentation [#1276](https://github.com/buildkite/agent/pull/1276) ([harrietgrace](https://github.com/harrietgrace))
* Reword artifact shasum documentation [#1229](https://github.com/buildkite/agent/pull/1229) ([vineetgopal](https://github.com/vineetgopal))
* Provide example dogstatsd integration options [#1219](https://github.com/buildkite/agent/pull/1219) ([GaryPWhite](https://github.com/GaryPWhite))
* submit basic OS info when registering from a BSD system [#1239](https://github.com/buildkite/agent/pull/1239) ([yob](https://github.com/yob))
* Various typo fixes and light refactors [#1277](https://github.com/buildkite/agent/pull/1277) ([chloeruka](https://github.com/chloeruka)) [#1271](https://github.com/buildkite/agent/pull/1271) ([pda](https://github.com/pda)) [#1244](https://github.com/buildkite/agent/pull/1244) ([pda](https://github.com/pda)) [#1224](https://github.com/buildkite/agent/pull/1224) ([plaindocs](https://github.com/plaindocs))

## [v3.22.1](https://github.com/buildkite/agent/compare/v3.22.0...v3.22.1) (2020-06-18)

### Fixed

- Wrap calls for GCP metadata in a retry [#1230](https://github.com/buildkite/agent/pull/1230) ([jayco](https://github.com/jayco))
- Accept `--experiment` flags in all buildkite-agent subcommands [#1220](https://github.com/buildkite/agent/pull/1220) ([ticky](https://github.com/ticky))
- buildkite/interpolate updated; ability to use numeric default [#1217](https://github.com/buildkite/agent/pull/1217) ([pda](https://github.com/pda))

## [v3.22.0](https://github.com/buildkite/agent/tree/v3.22.0) (2020-05-15)

[Full Changelog](https://github.com/buildkite/agent/compare/v3.21.1...v3.22.0)

### Changed

- Experiment: `normalised-upload-paths` Normalise upload path to Unix/URI form on Windows [#1211](https://github.com/buildkite/agent/pull/1211) (@ticky)
- Improve some outputs for error timers [#1212](https://github.com/buildkite/agent/pull/1212) (@ticky)

## [v3.21.1](https://github.com/buildkite/agent/tree/v3.21.1) (2020-05-05)

[Full Changelog](https://github.com/buildkite/agent/compare/v3.21.0...v3.21.1)

### Fixed

- Rebuild with golang 1.14.2 to fix panic on some linux kernels [#1213](https://github.com/buildkite/agent/pull/1213) (@zifnab06)

## [v3.21.0](https://github.com/buildkite/agent/tree/v3.21.0) (2020-05-05)

[Full Changelog](https://github.com/buildkite/agent/compare/v3.20.0...v3.21.0)

### Fixed

- Add a retry for errors during artifact search [#1210](https://github.com/buildkite/agent/pull/1210) (@lox)
- Fix checkout dir missing and hooks failing after failed checkout retries [#1192](https://github.com/buildkite/agent/pull/1192) (@sj26)

### Changed

- Bump golang build version to 1.14 [#1197](https://github.com/buildkite/agent/pull/1197) (@yob)
- Added 'spawn=1' with to all .cfg templates [#1175](https://github.com/buildkite/agent/pull/1175) (@drnic)
- Send more signal information back to Buildkite [#899](https://github.com/buildkite/agent/pull/899) (@lox)
- Updated artifact --help documentation [#1183](https://github.com/buildkite/agent/pull/1183) (@pda)
- Remove vendor in favor of go modules [#1117](https://github.com/buildkite/agent/pull/1117) (@lox)
- Update crypto [#1194](https://github.com/buildkite/agent/pull/1194) (@gavinelder)

## [v3.20.0](https://github.com/buildkite/agent/tree/v3.20.0) (2020-02-10)

[Full Changelog](https://github.com/buildkite/agent/compare/v3.19.0...v3.20.0)

### Changed

- Multiple plugins can provide checkout & command hooks [#1161](https://github.com/buildkite/agent/pull/1161) (@pda)

## [v3.19.0](https://github.com/buildkite/agent/tree/v3.19.0) (2020-01-30)

[Full Changelog](https://github.com/buildkite/agent/compare/v3.18.0...v3.19.0)

### Fixed

- Fix plugin execution being skipped with duplicate hook warning [#1156](https://github.com/buildkite/agent/pull/1156) (@toolmantim)
- minor changes [#1151](https://github.com/buildkite/agent/pull/1151) [#1154](https://github.com/buildkite/agent/pull/1154) [#1149](https://github.com/buildkite/agent/pull/1149)

## [v3.18.0](https://github.com/buildkite/agent/tree/v3.18.0) (2020-01-21)

[Full Changelog](https://github.com/buildkite/agent/compare/v3.17.0...v3.18.0)

### Added

- Hooks can be written in PowerShell [#1122](https://github.com/buildkite/agent/pull/1122) (@pdemirdjian)

### Changed

- Ignore multiple checkout plugin hooks [#1135](https://github.com/buildkite/agent/pull/1135) (@toolmantim)
- clicommand/annotate: demote success log from Info to Debug [#1141](https://github.com/buildkite/agent/pull/1141) (@pda)

### Fixed

- Fix AgentPool to disconnect if AgentWorker.Start fails [#1146](https://github.com/buildkite/agent/pull/1146) (@keithduncan)
- Fix run-parts usage for CentOS docker entrypoint [#1139](https://github.com/buildkite/agent/pull/1139) (@moensch)

## [v3.17.0](https://github.com/buildkite/agent/tree/v3.17.0) (2019-12-11)

[Full Changelog](https://github.com/buildkite/agent/compare/v3.16.0...v3.17.0)

### Added

- CentOS 7.x Docker image [#1137](https://github.com/buildkite/agent/pull/1137) (@moensch)
- Added --acquire-job for optionally accepting a specific job [#1138](https://github.com/buildkite/agent/pull/1138) (@keithpitt)
- Add filter to remove passwords, etc from job output [#1109](https://github.com/buildkite/agent/pull/1109) (@dbaggerman)
- Allow fetching arbitrary tag=suffix pairs from GCP/EC2 meta-data [#1067](https://github.com/buildkite/agent/pull/1067) (@plasticine)

### Fixed

- Propagate signals in intermediate bash shells [#1116](https://github.com/buildkite/agent/pull/1116) (@lox)
- Detect ansi clear lines and add ansi timestamps in ansi-timestamps experiments [#1128](https://github.com/buildkite/agent/pull/1128) (@lox)
- Added v3 for better go module support [#1115](https://github.com/buildkite/agent/pull/1115) (@sayboras)
- Convert windows paths to unix ones on artifact download [#1113](https://github.com/buildkite/agent/pull/1113) (@lox)

## [v3.16.0](https://github.com/buildkite/agent/tree/v3.16.0) (2019-10-14)

[Full Changelog](https://github.com/buildkite/agent/compare/v3.15.2...v3.16.0)

### Added

- Add ANSI timestamp output experiment [#1103](https://github.com/buildkite/agent/pull/1103) (@lox)

### Changed

- Bump golang build version to 1.13 [#1107](https://github.com/buildkite/agent/pull/1107) (@lox)
- Drop support for setting process title [#1106](https://github.com/buildkite/agent/pull/1106) (@lox)

### Fixed

- Avoid destroying the checkout on specific git errors [#1104](https://github.com/buildkite/agent/pull/1104) (@lox)

## [v3.15.2](https://github.com/buildkite/agent/tree/v3.15.2) (2019-10-10)

[Full Changelog](https://github.com/buildkite/agent/compare/v3.15.1...v3.15.2)

### Added

- Support GS credentials via BUILDKITE_GS_APPLICATION_CREDENTIALS [#1093](https://github.com/buildkite/agent/pull/1093) (@GaryPWhite)
- Add --include-retried-jobs to artifact download/shasum [#1101](https://github.com/buildkite/agent/pull/1101) (@toolmantim)

## [v3.15.1](https://github.com/buildkite/agent/tree/v3.15.1) (2019-09-30)

[Full Changelog](https://github.com/buildkite/agent/compare/v3.15.0...v3.15.1)

### Fixed

- Fix a race condition that causes panics on job accept [#1095](https://github.com/buildkite/agent/pull/1095) (@lox)

## [v3.15.0](https://github.com/buildkite/agent/tree/v3.15.0) (2019-09-17)

[Full Changelog](https://github.com/buildkite/agent/compare/v3.14.0...v3.15.0)

### Changed

- Let the agent serve a status page via HTTP. [#1066](https://github.com/buildkite/agent/pull/1066) (@philwo)
- Only execute the "command" hook once. [#1055](https://github.com/buildkite/agent/pull/1055) (@philwo)
- Fix goroutine leak and memory leak after job finishes [#1084](https://github.com/buildkite/agent/pull/1084) (@lox)
- Allow gs_downloader to use GS_APPLICATION_CREDENTIALS [#1086](https://github.com/buildkite/agent/pull/1086) (@GaryPWhite)
- Updates to `step update` and added `step get` [#1083](https://github.com/buildkite/agent/pull/1083) (@keithpitt)

## [v3.14.0](https://github.com/buildkite/agent/tree/v3.14.0) (2019-08-16)

[Full Changelog](https://github.com/buildkite/agent/compare/v3.13.2...v3.14.0)

### Fixed

- Fix progress group id in debug output [#1074](https://github.com/buildkite/agent/pull/1074) (@lox)
- Avoid os.Exit in pipeline upload command [#1070](https://github.com/buildkite/agent/pull/1070) (@lox)
- Reword the cancel-grace-timeout config option [#1071](https://github.com/buildkite/agent/pull/1071) (@toolmantim)
- Correctly log last successful heartbeat time. [#1065](https://github.com/buildkite/agent/pull/1065) (@philwo)
- Add a test that BUILDKITE_GIT_SUBMODULES is handled [#1054](https://github.com/buildkite/agent/pull/1054) (@lox)

### Changed

- Added feature to enable encryption at rest for artifacts in S3. [#1072](https://github.com/buildkite/agent/pull/1072) (@wolfeidau)
- If commit is HEAD, always use FETCH_HEAD in agent checkout [#1064](https://github.com/buildkite/agent/pull/1064) (@matthewd)
- Updated `--help` output in the README and include more stuff in the "Development" section [#1061](https://github.com/buildkite/agent/pull/1061) (@keithpitt)
- Allow signal agent sends to bootstrap on cancel to be customized [#1041](https://github.com/buildkite/agent/pull/1041) (@lox)
- buildkite/pipeline.yaml etc in pipeline upload default search [#1051](https://github.com/buildkite/agent/pull/1051) (@pda)
- Move plugin tests to table-driven tests [#1048](https://github.com/buildkite/agent/pull/1048) (@lox)

## [v3.13.2](https://github.com/buildkite/agent/tree/v3.13.2) (2019-07-20)

[Full Changelog](https://github.com/buildkite/agent/compare/v3.13.1...v3.13.2)

### Changed

- Fix panic on incorrect token [#1046](https://github.com/buildkite/agent/pull/1046) (@lox)
- Add artifactory vars to artifact upload --help output [#1042](https://github.com/buildkite/agent/pull/1042) (@harrietgrace)
- Fix buildkite-agent upload with absolute path (regression in v3.11.1) [#1044](https://github.com/buildkite/agent/pull/1044) (@petercgrant)
- Don't show vendored plugin header if none are present [#984](https://github.com/buildkite/agent/pull/984) (@lox)

## [v3.13.1](https://github.com/buildkite/agent/tree/v3.13.1) (2019-07-08)

[Full Changelog](https://github.com/buildkite/agent/compare/v3.13.0...v3.13.1)

### Changed

- Add meta-data keys command [#1039](https://github.com/buildkite/agent/pull/1039) (@lox)
- Fix bug where file upload hangs and add a test [#1036](https://github.com/buildkite/agent/pull/1036) (@lox)
- Fix memory leak in artifact uploading with FormUploader [#1033](https://github.com/buildkite/agent/pull/1033) (@lox)
- Add profile option to all cli commands [#1032](https://github.com/buildkite/agent/pull/1032) (@lox)

## [v3.13.0](https://github.com/buildkite/agent/tree/v3.13.0) (2019-06-12)

[Full Changelog](https://github.com/buildkite/agent/compare/v3.12.0...v3.13.0)

### Changed

- Quote command to git submodule foreach to fix error with git 2.20.0 [#1029](https://github.com/buildkite/agent/pull/1029) (@lox)
- Refactor api package to an interface [#1020](https://github.com/buildkite/agent/pull/1020) (@lox)

## [v3.12.0](https://github.com/buildkite/agent/tree/v3.12.0) (2019-05-22)

[Full Changelog](https://github.com/buildkite/agent/compare/v3.11.5...v3.12.0)

### Added

- Add checksums for artifactory uploaded artifacts [#961](https://github.com/buildkite/agent/pull/961) (@lox)
- Add BUILDKITE_GCS_PATH_PREFIX for the path of GCS artifacts [#1000](https://github.com/buildkite/agent/pull/1000) (@DoomGerbil)

### Changed

- Don't force set the executable bit on scripts to be set [#1001](https://github.com/buildkite/agent/pull/1001) (@kuroneko)
- Deprecate disconnect-after-job-timeout [#1009](https://github.com/buildkite/agent/pull/1009) (@lox)
- Update Ubuntu docker image to docker-compose 1.24 [#1005](https://github.com/buildkite/agent/pull/1005) (@pecigonzalo)
- Update Artifactory path parsing to support windows [#1013](https://github.com/buildkite/agent/pull/1013) (@GaryPWhite)
- Refactor: Move signal handling out of AgentPool and into start command [#1012](https://github.com/buildkite/agent/pull/1012) (@lox)
- Refactor: Simplify how we handle idle timeouts [#1010](https://github.com/buildkite/agent/pull/1010) (@lox)
- Remove api socket proxy experiment [#1019](https://github.com/buildkite/agent/pull/1019) (@lox)
- Remove msgpack experiment [#1015](https://github.com/buildkite/agent/pull/1015) (@lox)

## [v3.11.5](https://github.com/buildkite/agent/tree/v3.11.5) (2019-05-13)

[Full Changelog](https://github.com/buildkite/agent/compare/v3.11.4...v3.11.5)

### Fixed

- Fix broken signal handling [#1011](https://github.com/buildkite/agent/pull/1011) (@lox)

### Changed

- Update Ubuntu docker image to docker-compose 1.24 [#1005](https://github.com/buildkite/agent/pull/1005) (@pecigonzalo)

## [v3.11.4](https://github.com/buildkite/agent/tree/v3.11.4) (2019-05-08)

[Full Changelog](https://github.com/buildkite/agent/compare/v3.11.3...v3.11.4)

### Changed

- Fix bug where disconnect-after-idle stopped working [#1004](https://github.com/buildkite/agent/pull/1004) (@lox)

## [v3.11.3](https://github.com/buildkite/agent/tree/v3.11.3) (2019-05-08)

[Full Changelog](https://github.com/buildkite/agent/compare/v3.11.2...v3.11.3)

### Fixed

- Prevent host tags from overwriting aws/gcp tags [#1002](https://github.com/buildkite/agent/pull/1002) (@lox)

### Changed

- Replace signalwatcher package with os/signal [#998](https://github.com/buildkite/agent/pull/998) (@lox)
- Only trigger idle disconnect if all workers are idle [#999](https://github.com/buildkite/agent/pull/999) (@lox)

## [v3.11.2](https://github.com/buildkite/agent/tree/v3.11.2) (2019-04-20)

[Full Changelog](https://github.com/buildkite/agent/compare/v3.11.1...v3.11.2)

### Changed

- Send logging to stderr again [#996](https://github.com/buildkite/agent/pull/996) (@lox)

## [v3.11.1](https://github.com/buildkite/agent/tree/v3.11.1) (2019-04-20)

[Full Changelog](https://github.com/buildkite/agent/compare/v3.11.0...v3.11.1)

### Fixed

- Ensure heartbeats run until agent is stopped [#992](https://github.com/buildkite/agent/pull/992) (@lox)
- Revert "Refactor AgentConfiguration into JobRunnerConfig" to fix error accepting jobs[#993](https://github.com/buildkite/agent/pull/993) (@lox)

## [v3.11.0](https://github.com/buildkite/agent/tree/v3.11.0) (2019-04-16)

[Full Changelog](https://github.com/buildkite/agent/compare/v3.10.4...v3.11.0)

### Fixed

- Allow applying ec2 tags when config tags are empty [#990](https://github.com/buildkite/agent/pull/990) (@vanstee)
- Upload Artifactory artifacts to correct path [#989](https://github.com/buildkite/agent/pull/989) (@GaryPWhite)

### Changed

- Combine apache and nginx sources for mime types. [#988](https://github.com/buildkite/agent/pull/988) (@blueimp)
- Support log output in json [#966](https://github.com/buildkite/agent/pull/966) (@lox)
- Add git-fetch-flags [#957](https://github.com/buildkite/agent/pull/957) (@lox)

## [v3.10.4](https://github.com/buildkite/agent/tree/v3.10.4) (2019-04-05)

[Full Changelog](https://github.com/buildkite/agent/compare/v3.10.3...v3.10.4)

### Fixed

- Fix bug where logger was defaulting to debug [#974](https://github.com/buildkite/agent/pull/974) (@lox)
- Fix race condition between stop/cancel and register [#971](https://github.com/buildkite/agent/pull/971) (@lox)
- Fix incorrect artifactory upload url [#977](https://github.com/buildkite/agent/pull/977) (@GaryPWhite)

## [v3.10.3](https://github.com/buildkite/agent/tree/v3.10.3) (2019-04-02)

[Full Changelog](https://github.com/buildkite/agent/compare/v3.10.2...v3.10.3)

### Fixed

- Fix bug where ec2 tags aren't added correctly [#970](https://github.com/buildkite/agent/pull/970) (@lox)
- Fix bug where host tags overwrite other tags [#969](https://github.com/buildkite/agent/pull/969) (@lox)

## [v3.10.2](https://github.com/buildkite/agent/tree/v3.10.2) (2019-03-31)

[Full Changelog](https://github.com/buildkite/agent/compare/v3.10.1...v3.10.2)

### Fixed

- Update artifatory uploader to use the correct PUT url [#960](https://github.com/buildkite/agent/pull/960) (@GaryPWhite)

### Changed

- Refactor: Move logger.Logger to an interface [#962](https://github.com/buildkite/agent/pull/962) (@lox)
- Refactor: Move AgentWorker construction and registration out of AgentPool [#956](https://github.com/buildkite/agent/pull/956) (@lox)

## [v3.10.1](https://github.com/buildkite/agent/tree/v3.10.1) (2019-03-24)

[Full Changelog](https://github.com/buildkite/agent/compare/v3.10.0...v3.10.1)

### Fixed

- Fix long urls for artifactory integration [#955](https://github.com/buildkite/agent/pull/955) (@GaryPWhite)

## [v3.10.0](https://github.com/buildkite/agent/tree/v3.10.0) (2019-03-12)

[Full Changelog](https://github.com/buildkite/agent/compare/v3.9.1...v3.10.0)

### Added

- Experimental shared repositories (git mirrors) between checkouts [#936](https://github.com/buildkite/agent/pull/936) (@lox)
- Support disconnecting agent after it's been idle for a certain time period [#932](https://github.com/buildkite/agent/pull/932) (@lox)

### Changed

- Restart agents on SIGPIPE from systemd in systemd units [#945](https://github.com/buildkite/agent/pull/945) (@lox)

## [v3.9.1](https://github.com/buildkite/agent/tree/v3.9.1) (2019-03-06)

[Full Changelog](https://github.com/buildkite/agent/compare/v3.9.0...v3.9.1)

### Changed

- Allow the Agent API to reject header times [#938](https://github.com/buildkite/agent/pull/938) (@sj26)
- Increase pipeline upload retries on 5xx errors [#937](https://github.com/buildkite/agent/pull/937) (@toolmantim)
- Pass experiment environment vars to bootstrap [#933](https://github.com/buildkite/agent/pull/933) (@lox)

## [v3.9.0](https://github.com/buildkite/agent/tree/v3.9.0) (2019-02-23)

[Full Changelog](https://github.com/buildkite/agent/compare/v3.8.4...v3.9.0)

### Added

- Artifactory artifact support [#924](https://github.com/buildkite/agent/pull/924) (@GaryPWhite)
- Add a `--tag-from-gcp-labels` for loading agent tags from GCP [#930](https://github.com/buildkite/agent/pull/930) (@conorgil)
- Add a `--content-type` to `artifact upload` to allow specifying a content type [#912](https://github.com/buildkite/agent/pull/912) (@lox)
- Filter env used for command config out of environment [#908](https://github.com/buildkite/agent/pull/908) (@lox)
- If BUILDKITE_REPO is empty, skip checkout [#909](https://github.com/buildkite/agent/pull/909) (@lox)

### Changed

- Terminate bootstrap with unhandled signal after cancel [#890](https://github.com/buildkite/agent/pull/890) (@lox)

### Fixed

- Fix a race condition in cancellation [#928](https://github.com/buildkite/agent/pull/928) (@lox)
- Make sure checkout is removed on failure [#916](https://github.com/buildkite/agent/pull/916) (@lox)
- Ensure TempDir exists to avoid errors on windows [#915](https://github.com/buildkite/agent/pull/915) (@lox)
- Flush output immediately if timestamp-lines not on [#931](https://github.com/buildkite/agent/pull/931) (@lox)

## [v3.8.4](https://github.com/buildkite/agent/tree/v3.8.4) (2019-01-22)

[Full Changelog](https://github.com/buildkite/agent/compare/v3.8.3...v3.8.4)

### Fixed

- Fix and test another seg fault in the artifact searcher [#901](https://github.com/buildkite/agent/pull/901) (@lox)
- Fix a seg-fault in the artifact uploader [#900](https://github.com/buildkite/agent/pull/900) (@lox)

## [v3.8.3](https://github.com/buildkite/agent/tree/v3.8.3) (2019-01-18)

[Full Changelog](https://github.com/buildkite/agent/compare/v3.8.2...v3.8.3)

### Fixed

- Retry forever to upload job chunks [#898](https://github.com/buildkite/agent/pull/898) (@keithpitt)
- Resolve ssh hostname aliases before running ssh-keyscan [#889](https://github.com/buildkite/agent/pull/889) (@ticky)

## [v3.8.2](https://github.com/buildkite/agent/tree/v3.8.2) (2019-01-11)

[Full Changelog](https://github.com/buildkite/agent/compare/v3.8.1...v3.8.2)

### Changed

- Fix another segfault in artifact download [#893](https://github.com/buildkite/agent/pull/893) (@lox)

## [v3.8.1](https://github.com/buildkite/agent/tree/v3.8.1) (2019-01-11)

[Full Changelog](https://github.com/buildkite/agent/compare/v3.8.0...v3.8.1)

### Fixed

- Fixed two segfaults caused by missing loggers [#892](https://github.com/buildkite/agent/pull/892) (@lox)

## [v3.8.0](https://github.com/buildkite/agent/tree/v3.8.0) (2019-01-10)

[Full Changelog](https://github.com/buildkite/agent/compare/v3.7.0...v3.8.0)

### Fixed

- Support absolute paths on Windows for config [#881](https://github.com/buildkite/agent/pull/881) (@petemounce)

### Changed

- Show log output colors on Windows 10+ [#885](https://github.com/buildkite/agent/pull/885) (@lox)
- Better cancel signal handling and error messages in output [#860](https://github.com/buildkite/agent/pull/860) (@lox)
- Use windows console groups for process management [#879](https://github.com/buildkite/agent/pull/879) (@lox)
- Support vendored plugins [#878](https://github.com/buildkite/agent/pull/878) (@lox)
- Show agent name in logger output [#880](https://github.com/buildkite/agent/pull/880) (@lox)
- Change git-clean-flags to cleanup submodules [#875](https://github.com/buildkite/agent/pull/875) (@lox)

## [v3.7.0](https://github.com/buildkite/agent/tree/v3.7.0) (2018-12-18)

[Full Changelog](https://github.com/buildkite/agent/compare/v3.6.1...v3.7.0)

### Changed

- Fixed bug where submodules hosts weren't ssh keyscanned correctly [#876](https://github.com/buildkite/agent/pull/876) (@lox)
- Add a default port to metrics-datadog-host [#874](https://github.com/buildkite/agent/pull/874) (@lox)
- Hooks can now modify \$BUILDKITE_REPO before checkout to change the git clone or fetch address [#877](https://github.com/buildkite/agent/pull/877) (@sj26)
- Add a configurable cancel-grace-period [#700](https://github.com/buildkite/agent/pull/700) (@lox)
- Resolve BUILDKITE_COMMIT before pipeline upload [#871](https://github.com/buildkite/agent/pull/871) (@lox)

## [v3.6.1](https://github.com/buildkite/agent/tree/v3.6.1) (2018-12-13)

[Full Changelog](https://github.com/buildkite/agent/compare/v3.6.0...v3.6.1)

### Added

- Add another search path for config file on Windows [#867](https://github.com/buildkite/agent/pull/867) (@petemounce)

### Fixed

- Exclude headers from timestamp-lines output [#870](https://github.com/buildkite/agent/pull/870) (@lox)

## [v3.6.0](https://github.com/buildkite/agent/tree/v3.6.0) (2018-12-04)

[Full Changelog](https://github.com/buildkite/agent/compare/v3.5.4...v3.6.0)

### Fixed

- Fix bug that caused an extra log chunk to be sent in some cases [#845](https://github.com/buildkite/agent/pull/845) (@idledaemon)
- Don't retry checkout on build cancel [#863](https://github.com/buildkite/agent/pull/863) (@lox)
- Add buildkite-agent.cfg to docker images [#847](https://github.com/buildkite/agent/pull/847) (@lox)

### Added

- Experimental `--spawn` option to spawn multiple parallel agents [#590](https://github.com/buildkite/agent/pull/590) (@lox) - **Update:** This feature is now super stable.
- Add a linux/ppc64le build target [#859](https://github.com/buildkite/agent/pull/859) (@lox)
- Basic metrics collection for Datadog [#832](https://github.com/buildkite/agent/pull/832) (@lox)
- Added a `job update` command to make changes to a job [#833](https://github.com/buildkite/agent/pull/833) (@keithpitt)
- Remove the checkout dir if the checkout phase fails [#812](https://github.com/buildkite/agent/pull/812) (@lox)

### Changed

- Add tests around gracefully killing processes [#862](https://github.com/buildkite/agent/pull/862) (@lox)
- Removes process callbacks and moves them to job runner [#856](https://github.com/buildkite/agent/pull/856) (@lox)
- Use a channel to monitor whether process is killed [#855](https://github.com/buildkite/agent/pull/855) (@lox)
- Move to golang 1.11 [#839](https://github.com/buildkite/agent/pull/839) (@lox)
- Add a flag to disable http2 in the start command [#851](https://github.com/buildkite/agent/pull/851) (@lox)
- Use transparent for golang http2 transport [#849](https://github.com/buildkite/agent/pull/849) (@lox)

## [v3.5.4](https://github.com/buildkite/agent/tree/v3.5.4) (2018-10-24)

[Full Changelog](https://github.com/buildkite/agent/compare/v3.5.3...v3.5.4)

### Fixed

- Prevent docker image from crashing with missing config error [#847](https://github.com/buildkite/agent/pull/847) (@lox)

## [v3.5.3](https://github.com/buildkite/agent/tree/v3.5.3) (2018-10-24)

[Full Changelog](https://github.com/buildkite/agent/compare/v3.5.2...v3.5.3)

### Fixed

- Update to alpine to 3.8 in docker image [#842](https://github.com/buildkite/agent/pull/842) (@lox)
- Set BUILDKITE_AGENT_CONFIG in docker images to /buildkite [#834](https://github.com/buildkite/agent/pull/834) (@blakestoddard)
- Fix agent panics on ARM architecture [#831](https://github.com/buildkite/agent/pull/831) (@jhedev)

## [v3.5.2](https://github.com/buildkite/agent/tree/v3.5.2) (2018-10-09)

[Full Changelog](https://github.com/buildkite/agent/compare/v3.5.1...v3.5.2)

### Changed

- Fix issue where pipelines with a top-level array of steps failed [#830](https://github.com/buildkite/agent/pull/830) (@lox)

## [v3.5.1](https://github.com/buildkite/agent/tree/v3.5.1) (2018-10-08)

[Full Changelog](https://github.com/buildkite/agent/compare/v3.5.0...v3.5.1)

### Fixed

- Ensure plugin directory exists, otherwise checkout lock thrashes [#828](https://github.com/buildkite/agent/pull/828) (@lox)

## [v3.5.0](https://github.com/buildkite/agent/tree/v3.5.0) (2018-10-08)

[Full Changelog](https://github.com/buildkite/agent/compare/v3.4.0...v3.5.0)

### Fixed

- Add plugin locking before checkout [#827](https://github.com/buildkite/agent/pull/827) (@lox)
- Ensure pipeline parser maintains map order in output [#824](https://github.com/buildkite/agent/pull/824) (@lox)
- Update aws sdk [#818](https://github.com/buildkite/agent/pull/818) (@sj26)
- Fix boostrap typo [#814](https://github.com/buildkite/agent/pull/814) (@ChefAustin)

### Changed

- `annotate` takes body as an arg, or reads from a pipe [#813](https://github.com/buildkite/agent/pull/813) (@sj26)
- Respect pre-set BUILDKITE_BUILD_CHECKOUT_PATH [#806](https://github.com/buildkite/agent/pull/806) (@lox)
- Add time since last successful heartbeat/ping [#810](https://github.com/buildkite/agent/pull/810) (@lox)
- Updating launchd templates to only restart on error [#804](https://github.com/buildkite/agent/pull/804) (@lox)
- Allow more time for systemd graceful stop [#819](https://github.com/buildkite/agent/pull/819) (@lox)

## [v3.4.0](https://github.com/buildkite/agent/tree/v3.4.0) (2018-07-18)

[Full Changelog](https://github.com/buildkite/agent/compare/v3.3.0...v3.4.0)

### Changed

- Add basic plugin definition parsing [#748](https://github.com/buildkite/agent/pull/748) (@lox)
- Allow specifying which phases bootstrap should execute [#799](https://github.com/buildkite/agent/pull/799) (@lox)
- Warn in bootstrap when protected env are used [#796](https://github.com/buildkite/agent/pull/796) (@lox)
- Cancellation on windows kills bootstrap subprocesses [#795](https://github.com/buildkite/agent/pull/795) (@amitsaha)

## [v3.3.0](https://github.com/buildkite/agent/tree/v3.3.0) (2018-07-11)

[Full Changelog](https://github.com/buildkite/agent/compare/v3.2.1...v3.3.0)

### Added

- Allow tags from the host to be automatically added with --add-host-tags [#791](https://github.com/buildkite/agent/pull/791) (@lox)
- Allow --no-plugins=false to force plugins on [#790](https://github.com/buildkite/agent/pull/790) (@lox)

## [v3.2.1](https://github.com/buildkite/agent/tree/v3.2.1) (2018-06-28)

[Full Changelog](https://github.com/buildkite/agent/compare/v3.2.0...v3.2.1)

### Changed

- Remove the checkout dir when git clean fails [#786](https://github.com/buildkite/agent/pull/786) (@lox)
- Add a --dry-run to pipeline upload that dumps json [#781](https://github.com/buildkite/agent/pull/781) (@lox)
- Support PTY under OpenBSD [#785](https://github.com/buildkite/agent/pull/785) (@derekmarcotte) [#787](https://github.com/buildkite/agent/pull/787) (@derekmarcotte)
- Experiments docs and experiment cleanup [#771](https://github.com/buildkite/agent/pull/771) (@lox)

## [v3.2.0](https://github.com/buildkite/agent/tree/v3.2.0) (2018-05-25)

[Full Changelog](https://github.com/buildkite/agent/compare/v3.1.2...v3.2.0)

### Changed

- Propagate exit code > 1 out of failing hooks [#768](https://github.com/buildkite/agent/pull/768) (@lox)
- Fix broken list parsing in cli arguments --tags and --experiments [#772](https://github.com/buildkite/agent/pull/772) (@lox)
- Add a virtual provides to the RPM package [#737](https://github.com/buildkite/agent/pull/737) (@jnewbigin)
- Clean up docker image building [#755](https://github.com/buildkite/agent/pull/755) (@lox)
- Don't trim whitespace from the annotation body [#766](https://github.com/buildkite/agent/pull/766) (@petemounce)

## [v3.1.2](https://github.com/buildkite/agent/tree/v3.1.2) (2018-05-10)

[Full Changelog](https://github.com/buildkite/agent/compare/v3.1.1...v3.1.2)

### Changed

- Experiment: Pass jobs an authenticated unix socket rather than an access token [#759](https://github.com/buildkite/agent/pull/759) (@lox)
- Remove buildkite:git:branch meta-data [#753](https://github.com/buildkite/agent/pull/753) (@sj26)
- Set TERM and PWD for commands that get executed in shell [#751](https://github.com/buildkite/agent/pull/751) (@lox)

### Fixed

- Avoid pausing after job has finished [#764](https://github.com/buildkite/agent/pull/764) (@sj26)

## [v3.1.1](https://github.com/buildkite/agent/tree/v3.1.1) (2018-05-02)

[Full Changelog](https://github.com/buildkite/agent/compare/v3.1.0...v3.1.1)

### Fixed

- Fix stdin detection for output redirection [#750](https://github.com/buildkite/agent/pull/750) (@lox)

## [v3.1.0](https://github.com/buildkite/agent/tree/v3.1.0) (2018-05-01)

[Full Changelog](https://github.com/buildkite/agent/compare/v3.0.1...v3.1.0)

### Changed

- Add ubuntu docker image [#749](https://github.com/buildkite/agent/pull/749) (@lox)
- Support `--no-interpolation` option in `pipeline upload` [#733](https://github.com/buildkite/agent/pull/733) (@lox)
- Bump our Docker image base to alpine v3.7 [#745](https://github.com/buildkite/agent/pull/745) (@sj26)
- Better error for multiple file args to artifact upload [#740](https://github.com/buildkite/agent/pull/740) (@toolmantim)

## [v3.0.1](https://github.com/buildkite/agent/tree/v3.0.1) (2018-04-17)

[Full Changelog](https://github.com/buildkite/agent/compare/v3.0.0...v3.0.1)

### Changed

- Don't set Content-Encoding on s3 upload [#732](@lox)

## [v3.0.0](https://github.com/buildkite/agent/tree/v3.0.0) (2018-04-03)

[Full Changelog](https://github.com/buildkite/agent/compare/v3.0-beta.44...v3.0.0)

No changes

## [v3.0-beta.44](https://github.com/buildkite/agent/tree/v3.0-beta.44) (2018-04-03)

[Full Changelog](https://github.com/buildkite/agent/compare/v3.0-beta.43...v3.0-beta.44)

### Fixed

- Normalize the `bootstrap-script` command using a new `commandpath` normalization [#714](https://github.com/buildkite/agent/pull/714) (@keithpitt)

### Changed

- Install windows binary to c:\buildkite-agent\bin [#713](https://github.com/buildkite/agent/pull/713) (@lox)

## [v3.0-beta.43](https://github.com/buildkite/agent/tree/v3.0-beta.43) (2018-04-03)

[Full Changelog](https://github.com/buildkite/agent/compare/v3.0-beta.42...v3.0-beta.43)

### Changed

- Prettier bootstrap output 💅🏻 [#708](https://github.com/buildkite/agent/pull/708) (@lox)
- Only run git submodule operations if there is a .gitmodules [#704](https://github.com/buildkite/agent/pull/704) (@lox)
- Add an agent config for no-local-hooks [#707](https://github.com/buildkite/agent/pull/707) (@lox)
- Build docker image as part of agent pipeline [#701](https://github.com/buildkite/agent/pull/701) (@lox)
- Windows install script [#699](https://github.com/buildkite/agent/pull/699) (@lox)
- Expose no-git-submodules config and arg to start [#698](https://github.com/buildkite/agent/pull/698) (@lox)

## [v3.0-beta.42](https://github.com/buildkite/agent/tree/v3.0-beta.42) (2018-03-20)

[Full Changelog](https://github.com/buildkite/agent/compare/v3.0-beta.41...v3.0-beta.42)

### Fixed

- Preserve types in pipeline.yml [#696](https://github.com/buildkite/agent/pull/696) (@lox)

## [v3.0-beta.41](https://github.com/buildkite/agent/tree/v3.0-beta.41) (2018-03-16)

[Full Changelog](https://github.com/buildkite/agent/compare/v3.0-beta.40...v3.0-beta.41)

### Added

- Retry failed checkouts [#670](https://github.com/buildkite/agent/pull/670) (@lox)

### Changed

- Write temporary batch scripts for Windows/CMD.EXE [#692](https://github.com/buildkite/agent/pull/692) (@lox)
- Enabling `no-command-eval` will also disable use of plugins [#690](https://github.com/buildkite/agent/pull/690) (@keithpitt)
- Support plugins that have a `null` config [#691](https://github.com/buildkite/agent/pull/691) (@keithpitt)
- Handle upgrading bootstrap-path from old 2.x shell script [#580](https://github.com/buildkite/agent/pull/580) (@lox)
- Show plugin commit if it's already installed [#685](https://github.com/buildkite/agent/pull/685) (@keithpitt)
- Handle windows paths in all usage of shellwords parsing [#686](https://github.com/buildkite/agent/pull/686) (@lox)
- Make NormalizeFilePath handle empty strings and windows [#688](https://github.com/buildkite/agent/pull/688) (@lox)
- Retry ssh-keyscans on error or blank output [#687](https://github.com/buildkite/agent/pull/687) (@keithpitt)
- Quote and escape env-file values [#682](https://github.com/buildkite/agent/pull/682) (@lox)
- Prevent incorrect corrupt git checkout detection on fresh checkout dir creation [#681](https://github.com/buildkite/agent/pull/681) (@lox)
- Only keyscan git/ssh urls [#675](https://github.com/buildkite/agent/pull/675) (@lox)
- Fail the job when no command is provided in the default command phase [#678](https://github.com/buildkite/agent/pull/678) (@keithpitt)
- Don't look for powershell hooks since we don't support them yet [#679](https://github.com/buildkite/agent/pull/679) (@keithpitt)
- Exit when artifacts can't be found for downloading [#676](https://github.com/buildkite/agent/pull/676) (@keithpitt)
- Run scripts via the shell, rather than invoking with exec [#673](https://github.com/buildkite/agent/pull/673) (@lox)
- Rename no-automatic-ssh-fingerprint-verification to no-ssh-keyscan [#671](https://github.com/buildkite/agent/pull/671) (@lox)

### Fixed

- Parse pipeline.yml env block in order [#668](https://github.com/buildkite/agent/pull/668) (@lox)
- Bootstrap shouldn't panic if plugin checkout fails [#672](https://github.com/buildkite/agent/pull/672) (@lox)

## [v3.0-beta.40](https://github.com/buildkite/agent/tree/v3.0-beta.40) (2018-03-07)

[Full Changelog](https://github.com/buildkite/agent/compare/v3.0-beta.39...v3.0-beta.40)

### Changed

- Commands are no longer written to temporary script files before execution [#648](https://github.com/buildkite/agent/pull/648) (@lox)
- Support more complex types in plugin config [#658](https://github.com/buildkite/agent/pull/658) (@lox)

### Added

- Write an env-file for the bootstrap [#643](https://github.com/buildkite/agent/pull/643) (@DazWorrall)
- Allow the shell interpreter to be configured [#648](https://github.com/buildkite/agent/pull/648) (@lox)

### Fixed

- Fix stdin detection on windows [#665](https://github.com/buildkite/agent/pull/665) (@lox)
- Check hook scripts get written to disk without error [#652](https://github.com/buildkite/agent/pull/652) (@sj26)

## [v3.0-beta.39](https://github.com/buildkite/agent/tree/v3.0-beta.39) (2018-01-31)

[Full Changelog](https://github.com/buildkite/agent/compare/v3.0-beta.38...v3.0-beta.39)

### Fixed

- Fix bug failing artifact upload glob would cause later globs to fail [\#620](https://github.com/buildkite/agent/pull/620) (@lox)
- Fix race condition in process management [\#618](https://github.com/buildkite/agent/pull/618) (@lox)
- Support older git versions for submodule commands [\#628](https://github.com/buildkite/agent/pull/628) (@lox)
- Lots of windows fixes and tests! [\#630](https://github.com/buildkite/agent/pull/630) [\#631](https://github.com/buildkite/agent/pull/631) [\#632](https://github.com/buildkite/agent/pull/632)

### Added

- Support for Bash for Windows for plugins and hooks! [\#636](https://github.com/buildkite/agent/pull/636) (@lox)
- Correct mimetypes for .log files [\#635](https://github.com/buildkite/agent/pull/635) (@DazWorrall)
- Usable Content-Disposition for GCE uploaded artifacts [\#640](https://github.com/buildkite/agent/pull/640) (@DazWorrall)
- Experiment for retrying checkout on failure [\#613](https://github.com/buildkite/agent/pull/613) (@lox)
- Skip local hooks when BUILDKITE_NO_LOCAL_HOOKS is set [\#622](https://github.com/buildkite/agent/pull/622) (@lox)

### Changed

- Bootstrap shell commands output stderr now [\#626](https://github.com/buildkite/agent/pull/626) (@lox)

## [v2.6.9](https://github.com/buildkite/agent/releases/tag/v2.6.9) (2018-01-18)

[Full Changelog](https://github.com/buildkite/agent/compare/v2.6.8...v2.6.9)

### Added

- Implement `BUILDKITE_CLEAN_CHECKOUT`, `BUILDKITE_GIT_CLONE_FLAGS` and `BUILDKITE_GIT_CLEAN_FLAGS` in bootstrap.bat [\#610](https://github.com/buildkite/agent/pull/610) (@solemnwarning)

### Fixed

- Fix unbounded memory usage in artifact uploads (#493)

## [v3.0-beta.38](https://github.com/buildkite/agent/tree/v3.0-beta.38) (2018-01-10)

[Full Changelog](https://github.com/buildkite/agent/compare/v3.0-beta.37...v3.0-beta.38)

### Fixed

- Fix bug where bootstrap with pty hangs on macOS [\#614](https://github.com/buildkite/agent/pull/614) (@lox)

## [v3.0-beta.37](https://github.com/buildkite/agent/tree/v3.0-beta.37) (2017-12-07)

[Full Changelog](https://github.com/buildkite/agent/compare/v3.0-beta.36...v3.0-beta.37)

### Fixed

- Fixed bug where agent uploads fail if no files match [\#600](https://github.com/buildkite/agent/pull/600) (@lox)
- Fixed bug where timestamps are incorrectly appended to header expansions [\#597](https://github.com/buildkite/agent/pull/597)

## [v3.0-beta.36](https://github.com/buildkite/agent/tree/v3.0-beta.36) (2017-11-23)

[Full Changelog](https://github.com/buildkite/agent/compare/v3.0-beta.35...v3.0-beta.36)

### Added

- Don't retry pipeline uploads on invalid pipelines [\#589](https://github.com/buildkite/agent/pull/589) (@DazWorrall)
- A vagrant box for windows testing [\#583](https://github.com/buildkite/agent/pull/583) (@lox)
- Binary is build with golang 1.9.2

### Fixed

- Fixed bug where malformed pipelines caused infinite loop [\#585](https://github.com/buildkite/agent/pull/585) (@lox)

## [v3.0-beta.35](https://github.com/buildkite/agent/tree/v3.0-beta.35) (2017-11-13)

[Full Changelog](https://github.com/buildkite/agent/compare/v3.0-beta.34...v3.0-beta.35)

### Added

- Support nested interpolated variables [\#578](https://github.com/buildkite/agent/pull/578) (@lox)
- Check for corrupt git repository before checkout [\#574](https://github.com/buildkite/agent/pull/574) (@lox)

### Fixed

- Fix bug where non-truthy bool arguments failed silently [\#582](https://github.com/buildkite/agent/pull/582) (@lox)
- Pass working directory changes between hooks [\#577](https://github.com/buildkite/agent/pull/577) (@lox)
- Kill cancelled tasks with taskkill on windows [\#575](https://github.com/buildkite/agent/pull/575) (@adill)
- Support hashed hosts in ssh known_hosts [\#579](https://github.com/buildkite/agent/pull/579) (@lox)

## [v3.0-beta.34](https://github.com/buildkite/agent/tree/v3.0-beta.34) (2017-10-19)

[Full Changelog](https://github.com/buildkite/agent/compare/v3.0-beta.33...v3.0-beta.34)

### Fixed

- Fix bug where pipeline upload doesn't get environment passed correctly [\#567](https://github.com/buildkite/agent/pull/567) (@lox)
- Only show "Running hook" if one exists [\#566](https://github.com/buildkite/agent/pull/566) (@lox)
- Fix segfault when using custom artifact bucket and EC2 instance role credentials [\#563](https://github.com/buildkite/agent/pull/563) (@sj26)
- Fix ssh keyscan of hosts with custom ports [\#565](https://github.com/buildkite/agent/pull/565) (@sj26)

## [v2.6.7](https://github.com/buildkite/agent/releases/tag/v2.6.7) (2017-11-13)

[Full Changelog](https://github.com/buildkite/agent/compare/v2.6.6...v2.6.7)

### Added

- Check for corrupt git repository before checkout [\#556](https://github.com/buildkite/agent/pull/556) (@lox)

### Fixed

- Kill cancelled tasks with taskkill on windows [\#571](https://github.com/buildkite/agent/pull/571) (@adill)

## [v2.6.6](https://github.com/buildkite/agent/releases/tag/v2.6.6) (2017-10-09)

[Full Changelog](https://github.com/buildkite/agent/compare/v2.6.5...v2.6.6)

### Fixed

- Backported new globbing library to fix "too many open files" during globbing [\#539](https://github.com/buildkite/agent/pull/539) (@sj26 & @lox)

## [v3.0-beta.33](https://github.com/buildkite/agent/tree/v3.0-beta.33) (2017-10-05)

[Full Changelog](https://github.com/buildkite/agent/compare/v3.0-beta.32...v3.0-beta.33)

### Added

- Interpolate env block before rest of pipeline.yml [\#552](https://github.com/buildkite/agent/pull/552) (@lox)

### Fixed

- Build hanging after git checkout [\#558](https://github.com/buildkite/agent/issues/558)

## [v3.0-beta.32](https://github.com/buildkite/agent/tree/v3.0-beta.32) (2017-09-25)

[Full Changelog](https://github.com/buildkite/agent/compare/v3.0-beta.31...v3.0-beta.32)

### Added

- Add --no-plugins option to agent [\#540](https://github.com/buildkite/agent/pull/540) (@lox)
- Support docker environment vars from v2 [\#545](https://github.com/buildkite/agent/pull/545) (@lox)

### Changed

- Refactored bootstrap to be more testable / maintainable [\#514](https://github.com/buildkite/agent/pull/514) [\#530](https://github.com/buildkite/agent/pull/530) [\#536](https://github.com/buildkite/agent/pull/536) [\#522](https://github.com/buildkite/agent/pull/522) (@lox)
- Add BUILDKITE_GCS_ACCESS_HOST for GCS Host choice [\#532](https://github.com/buildkite/agent/pull/532) (@jules2689)
- Prefer plugin, local, global and then default for hooks [\#549](https://github.com/buildkite/agent/pull/549) (@lox)
- Integration tests for v3 [\#548](https://github.com/buildkite/agent/pull/548) (@lox)
- Add docker integration tests [\#547](https://github.com/buildkite/agent/pull/547) (@lox)
- Use latest golang 1.9 [\#541](https://github.com/buildkite/agent/pull/541) (@lox)
- Faster globbing with go-zglob [\#539](https://github.com/buildkite/agent/pull/539) (@lox)
- Consolidate Environment into env package (@lox)

### Fixed

- Fix bug where ssh-keygen error causes agent to block [\#521](https://github.com/buildkite/agent/pull/521) (@lox)
- Pre-exit hook always fires now

## [v3.0-beta.31](https://github.com/buildkite/agent/tree/v3.0-beta.31) (2017-08-14)

[Full Changelog](https://github.com/buildkite/agent/compare/v3.0-beta.30...v3.0-beta.31)

### Fixed

- Support paths in BUILDKITE_ARTIFACT_UPLOAD_DESTINATION [\#519](https://github.com/buildkite/agent/pull/519) (@lox)

## [v3.0-beta.30](https://github.com/buildkite/agent/tree/v3.0-beta.30) (2017-08-11)

[Full Changelog](https://github.com/buildkite/agent/compare/v3.0-beta.29...v3.0-beta.30)

### Fixed

- Agent is prompted to verify remote server authenticity when cloning submodule from unkown host [\#503](https://github.com/buildkite/agent/issues/503)
- Windows agent cannot find git executable \(Environment variable/Path issue?\) [\#487](https://github.com/buildkite/agent/issues/487)
- ssh-keyscan doesn't work for submodules on a different host [\#411](https://github.com/buildkite/agent/issues/411)
- Fix boolean plugin config parsing [\#508](https://github.com/buildkite/agent/pull/508) (@toolmantim)

### Changed

- Stop making hook files executable [\#515](https://github.com/buildkite/agent/pull/515) (@yeungda-rea)
- Switch to yaml.v2 as the YAML parser [\#511](https://github.com/buildkite/agent/pull/511) (@keithpitt)
- Add submodule remotes to known_hosts [\#509](https://github.com/buildkite/agent/pull/509) (@lox)

## 3.0-beta.29 - 2017-07-18

### Added

- Added a `--timestamp-lines` option to `buildkite-agent start` that will insert RFC3339 UTC timestamps at the beginning of each log line. The timestamps are not applied to header lines. [#501](@lox)
- Ctrl-c twice will force kill the agent [#499](@lox)
- Set the content encoding on artifacts uploaded to s3 [#494] (thanks @airhorns)
- Output fetched commit sha during git fetch for pull request [#505](@sj26)

### Changed

- Migrate the aging goamz library to the latest aws-sdk [#474](@lox)

## 2.6.5 - 2017-07-18

### Added

- 🔍 Output fetched commit sha during git fetch for pull request [#505]

## 3.0-beta.28 - 2017-06-23

### Added

- 🐞 The agent will now poll the AWS EC2 Tags API until it finds some tags to apply before continuing. In some cases, the agent will start and connect to Buildkite before the tags are available. The timeout for this polling can be configured with --wait-for-ec2-tags-timeout (which defaults to 10 seconds) #492

### Fixed

- 🐛 Fixed 2 Windows bugs that caused all jobs that ran through our built-in buildkite-agent bootstrap command to fail #496

## 2.6.4 - 2017-06-16

### Added

- 🚀 The buildkite-agent upstart configuration will now source /etc/default/buildkite-agent before starting the agent process. This gives you an opportunity to configure the agent outside of the standard buildkite-agent.conf file

## 3.0-beta.27 - 2017-05-31

### Added

- Allow pipeline uploads when no-command-eval is true

### Fixed

- 🐞 Fixes to a few more edge cases when exported environment variables from hooks would include additional quotes #484
- Apt server misconfigured - `Packages` reports wrong sizes/hashes
- Rewrote `export -p` parser to support multiple line env vars

## 3.0-beta.26 - 2017-05-29

### Fixed

- 🤦‍♂️ We accidentally skipped a beta version, there's no v3.0-beta.25! Doh!
- 🐛 Fixed an issue where some environment variables exported from environment hooks would have new lines appended to the end

## 3.0-beta.24 - 2017-05-26

### Added

- 🚀 Added an --append option to buildkite-agent annotate that allows you to append to the body of an existing annotation

### Fixed

- 🐛 Fixed an issue where exporting multi-line environment variables from a hook would truncate everything but the first line

## 3.0-beta.23 - 2017-05-10

### Added

- 🚀 New command buildkite-agent annotate that gives you the power to annotate a build page with information from your pipelines. This feature is currently experimental and the CLI command API may change before an official 3.0 release

## 2.6.3 - 2017-05-04

### Added

- Added support for local and global pre-exit hooks (#466)

## 3.0-beta.22 - 2017-05-04

### Added

- Renames --meta-data to --tags (#435). --meta-data will be removed in v4, and v3 versions will now show a deprecation warning.
- Fixes multiple signals not being passed to job processes (#454)
- Adds binaries for OpenBSD (#463) and DragonflyBSD (#462)
- Adds support for local and global pre-exit hooks (#465)

## 2.6.2 - 2017-05-02

### Fixed

- Backport #381 to stable: Retries for fetching EC2 metadata and tags. #461

### Added

- Add OpenBSD builds

## 2.6.1 - 2017-04-13

### Removed

- Reverted #451 as it introduced a regression. Will re-think this fix and push it out again in another release after we do some more testing

## 3.0-beta.21 - 2017-04-13

### Removed

- Reverts the changes made in #448 as it seemed to introduce a regression. We'll rethink this change and push it out in another release.

## 2.6.0 - 2017-04-13

### Fixed

- Use /bin/sh rather than /bin/bash when executing commands. This allows use in environments that don't have bash, such as Alpine Linux.

## 3.0-beta.20 - 2017-04-13

### Added

- Add plugin support for HTTP repositories with .git extensions [#447]
- Run the global environment hook before checking out plugins [#445]

### Changed

- Use /bin/sh rather than /bin/bash when executing commands. This allows use in environments that don't have bash, such as Alpine Linux. (#448)

## 3.0-beta.19 - 2017-03-29

### Added

- `buildkite-agent start --disconnect-after-job` will run the agent, and automatically disconnect after running its first job. This has sometimes been referred to as "one shot" mode and is useful when you spin up an environment per-job and want the agent to automatically disconnect once it's finished its job
- `buildkite-agent start --disconnect-after-job-timeout` is the time in seconds the agent will wait for that first job to be assigned. The default value is 120 seconds (2 minutes). If a job isn't assigned to the agent after this time, it will automatically disconnect and the agent process will stop.

## 3.0-beta.18 - 2017-03-27

### Fixed

- Fixes a bug where log output would get sometimes get corrupted #441

## 2.5.1 - 2017-03-27

### Fixed

- Fixes a bug where log output would get sometimes get corrupted #441

## 3.0-beta.17 - 2017-03-23

### Added

- You can now specify a custom artifact upload destination with BUILDKITE_ARTIFACT_UPLOAD_DESTINATION #421
- git clean is now performed before and after the git checkout operation #418
- Update our version of lockfile which should fixes issues with running multiple agents on the same server #428
- Fix the start script for Debian wheezy #429
- The buildkite-agent binary is now built with Golang 1.8 #433
- buildkite-agent meta-data get now supports --default flag that allows you to return a default value instead of an error if the remote key doesn't exist #440

## [2.5] - 2017-03-23

### Added

- buildkite-agent meta-data get now supports --default flag that allows you to return a default value instead of an error if the remote key doesn't exist #440

## 2.4.1 - 2017-03-20

### Fixed

- 🐞 Fixed a bug where ^^^ +++ would be prefixed with a timestamp when ---timestamp-lines was enabled #438

## [2.4] - 2017-03-07

### Added

- Added a new option --timestamp-lines option to buildkite-agent start that will insert RFC3339 UTC timestamps at the beginning of each log line. The timestamps are not applied to header lines. #430

### Changed

- Go 1.8 [#433]
- Switch to govendor for dependency tracking [#432]
- Backport Google Cloud Platform meta-data to 2.3 stable agent [#431]

## 3.0-beta.16 - 2016-12-04

### Fixed

- "No command eval" mode now makes sure commands are inside the working directory 🔐
- Scripts which are already executable won't be chmoded 🔏

## 2.3.2 - 2016-11-28

### Fixed

- 🐝 Fixed an edge case that causes the agent to panic and exit if more lines are read a process after it's finished

## 2.3.1 - 2016-11-17

### Fixed

- More resilient init.d script (#406)
- Only lock if locks are used by the system
- More explicit su with --shell option

## 3.0-beta.15 - 2016-11-16

### Changed

- The agent now receives its "job status interval" from the Agent API (the number of seconds between checking if its current job has been remotely canceled)

## 3.0-beta.14 - 2016-11-11

### Fixed

- Fixed a race condition where the agent would pick up another job to run even though it had been told to gracefully stop (PR #403 by @grosskur)
- Fixed path to ssh-keygen for Windows (PR #401 by @bendrucker)

## [2.3] - 2016-11-10

### Fixed

- Fixed a race condition where the agent would pick up another job to run even though it had been told to gracefully stop (PR #403 by @grosskur)

## 3.0-beta.13 - 2016-10-21

### Added

- Refactored how environment variables are interpolated in the agent
- The buildkite-agent pipeline upload command now looks for .yaml files as well
- Support for the steps.json file has been removed

## 3.0-beta.12 - 2016-10-14

### Added

- Updated buildkite-agent bootstrap for Windows so that commands won't keep running if one of them fail (similar to Bash's set -e) behaviour #392 (thanks @essen)

## 3.0-beta.11 - 2016-10-04

### Added

- AWS EC2 meta-data tagging is now more resilient and will retry on failure (#381)
- Substring expansion works for variables in pipeline uploads, like \${BUILDKITE_COMMIT:0:7} will return the first seven characters of the commit SHA (#387)

## 3.0-beta.10 - 2016-09-21

### Added

- The buildkite-agent binary is now built with Golang 1.7 giving us support for macOS Sierra
- The agent now talks HTTP2 making calls to the Agent API that little bit faster
- The binary is a statically compiled (no longer requiring libc)
- meta-data-ec2 and meta-data-ec2-tags can now be configured using BUILDKITE_AGENT_META_DATA_EC2 and BUILDKITE_AGENT_META_DATA_EC2_TAGS environment variables

## [2.2] - 2016-09-21

### Added

- The buildkite-agent binary is now built with Golang 1.7 giving us support for macOS Sierra
- The agent now talks HTTP2 making calls to the Agent API that little bit faster
- The binary is a statically compiled (no longer requiring libc)
- meta-data-ec2 and meta-data-ec2-tags can now be configured using BUILDKITE_AGENT_META_DATA_EC2 and BUILDKITE_AGENT_META_DATA_EC2_TAGS environment variables

### Changed

- We've removed our dependency of libc for greater compatibly across \*nix systems which has had a few side effects:
  We've had to remove support for changing the process title when an agent starts running a job. This feature has only ever been available to users running 64-bit ubuntu, and required us to have a dependency on libc. We'd like to bring this feature back in the future in a way that doesn't have us relying on libc
- The agent will now use Golangs internal DNS resolver instead of the one on your system. This probably won't effect you in any real way, unless you've setup some funky DNS settings for agent.buildkite.com

## 3.0-beta.9 - 2016-08-18

### Added

- Allow fetching meta-data from Google Cloud metadata #369 (Thanks so much @grosskur)

## 2.1.17 - 2016-08-11

### Fixed

- Fix some compatibility with older Git versions 🕸

## 3.0-beta.8 - 2016-08-09

### Fixed

- Make bootstrap actually use the global command hook if it exists #365

## 3.0-beta.7 - 2016-08-05

### Added

- Support plugin array configs f989cde
- Include bootstrap in the help output 7524ffb

### Fixed

- Fixed a bug where we weren't stripping ANSI colours in build log headers 6611675
- Fix Content-Type for Google Cloud Storage API calls #361 (comment)

## 2.1.16 - 2016-08-04

### Fixed

- 🔍 SSH key scanning backwards compatibility with older openssh tools

## 2.1.15 - 2016-07-28

### Fixed

- 🔍 SSH key scanning fix after it got a little broken in 2.1.14, sorry!

## 2.1.14 - 2016-07-26

### Added

- 🔍 SSH key scanning should be more resilient, whether or not you hash your known hosts file
- 🏅 Commands executed by the Bootstrap script correctly preserve positional arguments and handle interpolation better
- 🌈 ANSI color sequences are a little more resilient
- ✨ Git clean and clone flags can now be supplied in the Agent configuration file or on the command line
- 📢 Docker Compose will now be a little more verbose when the Agent is in Debug mode
- 📑 $BUILDKITE_DOCKER_COMPOSE_FILE now accepts multiple files separated by a colon (:), like $PATH

## 3.0-beta.6 - 2016-06-24

### Fixed

- Fixes to the bootstrap when using relative paths #228
- Fixed hook paths on Windows #331
- Fixed default path of the pipeline.yml file on Windows #342
- Fixed issues surrounding long command definitions #334
- Fixed default bootstrap-command command for Windows #344

## 3.0-beta.5 - 2016-06-16

## [3.0-beta.3- 2016-06-01

### Added

- Added support for BUILDKITE_GIT_CLONE_FLAGS (#330) giving you the ability customise how the agent clones your repository onto your build machines. You can use this to customise the "depth" of your repository if you want faster clones BUILDKITE_GIT_CLONE_FLAGS="-v --depth 1". This option can also be configured in your buildkite-agent.cfg file using the git-clone-flags option
- BUILDKITE_GIT_CLEAN_FLAGS can now be configured in your buildkite-agent.cfg file using the git-clean-flags option (#330)
- Allow metadata value to be read from STDIN (#327). This allows you to set meta-data from files easier cat meta-data.txt | buildkite-agent meta-data set "foo"

### Fixed

- Fixed environment variable sanitisation #333

## 2.1.13 - 2016-05-30

### Added

- BUILDKITE_GIT_CLONE_FLAGS (#326) giving you the ability customise how the agent clones your repository onto your build machines. You can use this to customise the "depth" of your repository if you want faster clones `BUILDKITE_GIT_CLONE_FLAGS="-v --depth 1"`
- Allow metadata value to be read from STDIN (#327). This allows you to set meta-data from files easier `cat meta-data.txt | buildkite-agent meta-data set "foo"`

## 3.0-beta.2 - 2016-05-23

### Fixed

- Improved error logging when failing to capture the exit status for a job (#325)

## 2.1.12 - 2016-05-23

### Fixed

- Improved error logging when failing to capture the exit status for a job (#325)

## 2.1.11 - 2016-05-17

### Added

- A new --meta-data-ec2 command line flag and config option for populating agent meta-data from EC2 information (#320)
- Binaries are now published to download.buildkite.com (#318)

## 3.0-beta.1 - 2016-05-16

### Added

- New version number: v3.0-beta.1. There will be no 2.2 (the previous beta release)
- Outputs the build directory in the build log (#317)
- Don't output the env variable values that are set from hooks (#316)
- Sign packages with SHA512 (#308)
- A new --meta-data-ec2 command line flag and config option for populating agent meta-data from EC2 information (#314)
- Binaries are now published to download.buildkite.com (#318)

## 2.2-beta.4 - 2016-05-10

### Fixed

- Amazon Linux & CentOS 6 packages now start and shutdown the agent gracefully (#306) - thanks @jnewbigin
- Build headers now work even if ANSI escape codes are applied (#279)

## 2.1.10- 2016-05-09

### Fixed

- Amazon Linux & CentOS 6 packages now start and shutdown the agent gracefully (#290 #305) - thanks @jnewbigin

## 2.1.9 - 2016-05-06

### Added

- Docker Compose 1.7.x support, including docker network removal during cleanup (#300)
- Docker Compose builds now specify --pull, so base images will always attempted to be pulled (#300)
- Docker Compose command group is now expanded by default (#300)
- Docker Compose builds now only build the specified service’s image, not all images. If you want to build all set the environment variable BUILDKITE_DOCKER_COMPOSE_BUILD_ALL=true (#297)
- Step commands are now run with bash’s -o pipefail option, preventing silent failures (#301)

### Fixed

- BUILDKITE_DOCKER_COMPOSE_LEAVE_VOLUMES undefined errors in bootstrap.sh have been fixed (#283)
- Build headers now work even if ANSI escape codes are applied

## 2.2-beta.3 - 2016-03-18

### Addeed

- Git clean brokenness has been fixed in the Go-based bootstrap (#278)

## 2.1.8- 2016-03-18

### Added

- BUILDKITE_DOCKER_COMPOSE_LEAVE_VOLUMES (#274) which allows you to keep the docker-compose volumes once a job has been run

## 2.2-beta.2 - 2016-03-17

### Added

- Environment variable substitution in pipeline files (#246)
- Google Cloud Storage for artifacts (#207)
- BUILDKITE_DOCKER_COMPOSE_LEAVE_VOLUMES (#252) which allows you to keep the docker-compose volumes once a job has been run
- BUILDKITE_S3_ACCESS_URL (#261) allowing you set your own host for build artifact links. This means you can set up your own proxy/web host that sits in front of your private S3 artifact bucket, and click directly through to them from Buildkite.
- BUILDKITE_GIT_CLEAN_FLAGS (#270) allowing you to ensure all builds have completely clean checkouts using an environment hook with export BUILDKITE_GIT_CLEAN_FLAGS=-fqdx
- Various new ARM builds (#258) allowing you to run the agent on services such as Scaleway

### Fixed

- Increased many of the HTTP timeouts to ease the stampede on the agent endpoint (#259)
- Corrected bash escaping errors which could cause problems for installs to non-standard paths (#262)
- Made HTTPS the default for all artifact upload URLs (#265)
- Added Buildkite's bin dir to the end, not the start, of \$PATH (#267)
- Ensured that multiple commands separated by newlines fail as soon as a command fails (#272)

## 2.1.7- 2016-03-17

### Added

- Added support for BUILDKITE_S3_ACCESS_URL (#247) allowing you set your own host for build artifact links. This means you can set up your own proxy/web host that sits in front of your private S3 artifact bucket, and click directly through to them from Buildkite.
- Added support for BUILDKITE_GIT_CLEAN_FLAGS (#271) allowing you to ensure all builds have completely clean checkouts using an environment hook with export BUILDKITE_GIT_CLEAN_FLAGS=-fqdx
- Added support for various new ARM builds (#263) allowing you to run the agent on services such as Scaleway

### Fixed

- Updated to Golang 1.6 (26d37c5)
- Increased many of the HTTP timeouts to ease the stampede on the agent endpoint (#260)
- Corrected bash escaping errors which could cause problems for installs to non-standard paths (#266)
- Made HTTPS the default for all artifact upload URLs (#269)
- Added Buildkite's bin dir to the end, not the start, of \$PATH (#268)
- Ensured that multiple commands separated by newlines fail as soon as a command fails (#273)

## 2.1.6.1 - 2016-03-09

### Fixed

- The agent is now statically linked to glibc, which means support for Debian 7 and friends (#255)

## 2.1.6 - 2016-03-03

### Fixed

- git fetch --tags doesn't fetch branches in old git (#250)

## 2.1.5 2016-02-26

### Fixed

- Use TrimPrefix instead of TrimLeft (#203)
- Update launchd templates to use .buildkite-agent dir (#212)
- Link to docker agent in README (#225)
- Send desired signal instead of always SIGTERM (#215)
- Bootstrap script fetch logic tweaks (#243)
- Avoid upstart on Amazon Linux (#244)

## 2.2-beta.1 2015-10-20

### Changed

- Added some tests to the S3Downloader

## 2.1.4 - 2015-10-16

### Fixed

- yum.buildkite.com now shows all previous versions of the agent

## 2.1.3 - 2015-10-16

### Fixed

- Fixed problem with bootstrap.sh not resetting git checkouts correctly

## 2.1.2 - 2015-10-16

### Fixed

- Removed unused functions from the bootstrap.sh file that was causing garbage output in builds
- FreeBSD 386 machines are now supported

## 2.1.1 - 2015-10-15

### Fixed

- Fixed issue with starting the bootstrap.sh file on linux systems fork/exec error

## [2.1] - 2015-10-15

## 2.1-beta.3 - 2015-10-01

### Changed

- Added support for FreeBSD - see instructions here: https://gist.github.com/keithpitt/61acb5700f75b078f199
- Only fetch the required branch + commit when running a build
- Added support for a repository command hook
- Change the git origin when a repository URL changes
- Improved mime type coverage for artefacts
- Added support for pipeline.yml files, starting to deprecate steps.json
- Show the UUID in the log output when uploading artifacts
- Added graceful shutdown #176
- Fixed header time and artifact race conditions
- OS information is now correctly collected on Windows

## 2.1-beta.2 - 2015-08-04

### Fixed

- Optimised artifact state updating
- Dump artifact upload responses when --debug-http is used

## 2.1-beta.1 - 2015-07-30

### Fixed

- Debian packages now include the debian_version property 📦
- Artifacts are uploaded faster! We've optimised our Agent API payloads to have a smaller footprint meaning you can uploading more artifacts faster! 🚗💨
- You can now download artifacts from private S3 buckets using buildkite-artifact download ☁️
- The agent will now change its process title on linux/amd64 machines to report its current status: `buildkite-agent v2.1 (my-agent-name) [job a4f-a4fa4-af4a34f-af4]`

## 2.1-beta - 2015-07-3

## 2.0.4 - 2015-07-2

### Fixed

- Changed the format that --version returns buildkite-agent version 2.0.4, build 456 🔍

### Added

- Added post-artifact global and local hooks 🎣

## 2.0.3.761 - 2015-07-21

### Fixed

- Debian package for ARM processors
- Include the build number in the --version call

## 2.0.3 - 2015-07-21

## 2.0.1 - 2015-07-17

## [2.0] - 2015-07-14

### Added

- The binary name has changed from buildbox to buildkite-agent
- The default install location has changed from ~/.buildbox to ~/.buildkite-agent (although each installer may install in different locations)
- Agents can be configured with a config file
- Agents register themselves with a organization-wide token, you no longer need to create them via the web
- Agents now have hooks support and there should be no reason to customise the bootstrap.sh file
- There is built-in support for containerizing builds with Docker and Docker Compose
- Windows support
- There are installer packages available for most systems
- Agents now have meta-data
- Build steps select agents using key/value patterns rather than explicit agent selection
- Automatic ssh fingerprint verification
- Ability to specify commands such as rake and make instead of a path to a script
- Agent meta data can be imported from EC2 tags
- You can set a priority for the agent
- The agent now works better under flakey internet connections by retrying certain API calls
- A new command buildkite-agent artifact shasum that allows you to download the shasum of a previously uploaded artifact
- Various bug fixes and performance enhancements
- Support for storing build pipelines in repositories<|MERGE_RESOLUTION|>--- conflicted
+++ resolved
@@ -5,14 +5,13 @@
 The format is based on [Keep a Changelog](http://keepachangelog.com/en/1.0.0/)
 and this project adheres to [Semantic Versioning](http://semver.org/spec/v2.0.0.html).
 
-<<<<<<< HEAD
 ## [Unreleased]
 
 ### Added
 
 - Update Git mirror functionality to support skipping the update of the Git mirror. This is useful is the Git mirror is mounted from an external volume, NFS mount etc. Enabled via the `BUILDKITE_GIT_MIRRORS_SKIP_UPDATE` flag or `git-mirrors-skip-update` cli flag.
 - Support for job tracing via [Elastic APM](https://www.elastic.co/observability/application-performance-monitoring). To enable, either set the `tracing-backend` config or the `BUILDKITE_TRACING_BACKEND` env var to `elastic`. By default the agent will attempt to send traces to the default agent address and APM port (`127.0.0.1:8200`), but this can be configured with the `ELASTIC_APM_SERVER_URL` env var.
-=======
+
 ## [v3.34.0](https://github.com/buildkite/agent/compare/v3.33.3...v3.34.0) (2022-03-01)
 
 ### Added
@@ -37,7 +36,6 @@
 
 * Lock down file permissions on windows [#1562](https://github.com/buildkite/agent/pull/1562) ([tessereth](https://github.com/tessereth))
 * Reject pipeline uploads containing redacted vars [#1523](https://github.com/buildkite/agent/pull/1523) ([keithduncan](https://github.com/keithduncan))
->>>>>>> 04938991
 
 ## [v3.33.3](https://github.com/buildkite/agent/compare/v3.33.2...v3.33.3) (2021-09-29)
 
