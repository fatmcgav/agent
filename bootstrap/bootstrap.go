package bootstrap

import (
	"context"
	"encoding/json"
	"fmt"
	"io"
	"io/ioutil"
	"os"
	"path/filepath"
	"regexp"
	"strconv"
	"strings"
	"time"

	"github.com/buildkite/agent/v3/agent"
	"github.com/buildkite/agent/v3/agent/plugin"
	"github.com/buildkite/agent/v3/bootstrap/shell"
	"github.com/buildkite/agent/v3/env"
	"github.com/buildkite/agent/v3/experiments"
	"github.com/buildkite/agent/v3/hook"
	"github.com/buildkite/agent/v3/process"
	"github.com/buildkite/agent/v3/redaction"
	"github.com/buildkite/agent/v3/retry"
	"github.com/buildkite/agent/v3/tracetools"
	"github.com/buildkite/agent/v3/utils"
	"github.com/buildkite/shellwords"
	"github.com/opentracing/opentracing-go"
	"github.com/opentracing/opentracing-go/ext"
	"github.com/pkg/errors"
	"go.elastic.co/apm"
	"go.elastic.co/apm/module/apmot"
	ddext "gopkg.in/DataDog/dd-trace-go.v1/ddtrace/ext"
	"gopkg.in/DataDog/dd-trace-go.v1/ddtrace/opentracer"
	"gopkg.in/DataDog/dd-trace-go.v1/ddtrace/tracer"
)

// Bootstrap represents the phases of execution in a Buildkite Job. It's run
// as a sub-process of the buildkite-agent and finishes at the conclusion of a job.
// Historically (prior to v3) the bootstrap was a shell script, but was ported to
// Golang for portability and testability
type Bootstrap struct {
	// Config provides the bootstrap configuration
	Config

	// Shell is the shell environment for the bootstrap
	shell *shell.Shell

	// Plugins to use
	plugins []*plugin.Plugin

	// Plugin checkouts from the plugin phases
	pluginCheckouts []*pluginCheckout

	// Directories to clean up at end of bootstrap
	cleanupDirs []string

	// A channel to track cancellation
	cancelCh chan struct{}
}

func init() {
	// Need to close the "default" tracer that gets created by the "apm" package
	apm.DefaultTracer.Close()
}

// New returns a new Bootstrap instance
func New(conf Config) *Bootstrap {
	return &Bootstrap{
		Config:   conf,
		cancelCh: make(chan struct{}),
	}
}

// Run the bootstrap and return the exit code
func (b *Bootstrap) Run(ctx context.Context) (exitCode int) {
	// Check if not nil to allow for tests to overwrite shell
	if b.shell == nil {
		var err error
		b.shell, err = shell.NewWithContext(ctx)
		if err != nil {
			fmt.Printf("Error creating shell: %v", err)
			return 1
		}

		b.shell.PTY = b.Config.RunInPty
		b.shell.Debug = b.Config.Debug
		b.shell.InterruptSignal = b.Config.CancelSignal
	}

	// Listen for cancellation
	go func() {
		select {
		case <-ctx.Done():
			return

		case <-b.cancelCh:
			b.shell.Commentf("Received cancellation signal, interrupting")
			b.shell.Interrupt()
		}
	}()

	span, ctx, stopper := b.startTracing(ctx)
	defer stopper()
	var err error
	defer func() { tracetools.FinishWithError(span, err) }()

	// Tear down the environment (and fire pre-exit hook) before we exit
	defer func() {
		if err = b.tearDown(ctx); err != nil {
			b.shell.Errorf("Error tearing down bootstrap: %v", err)

			// this gets passed back via the named return
			exitCode = shell.GetExitCode(err)
		}
	}()

	// Initialize the environment, a failure here will still call the tearDown
	if err = b.setUp(ctx); err != nil {
		b.shell.Errorf("Error setting up bootstrap: %v", err)
		return shell.GetExitCode(err)
	}

	var includePhase = func(phase string) bool {
		if len(b.Phases) == 0 {
			return true
		}
		for _, include := range b.Phases {
			if include == phase {
				return true
			}
		}
		return false
	}

	//  Execute the bootstrap phases in order
	var phaseErr error

	if includePhase(`plugin`) {
		phaseErr = b.preparePlugins()

		if phaseErr == nil {
			phaseErr = b.PluginPhase(ctx)
		}
	}

	if phaseErr == nil && includePhase(`checkout`) {
		phaseErr = b.CheckoutPhase(ctx)
	} else {
		checkoutDir, exists := b.shell.Env.Get(`BUILDKITE_BUILD_CHECKOUT_PATH`)
		if exists {
			_ = b.shell.Chdir(checkoutDir)
		}
	}

	if phaseErr == nil && includePhase(`plugin`) {
		phaseErr = b.VendoredPluginPhase(ctx)
	}

	if phaseErr == nil && includePhase(`command`) {
		var commandErr error
		phaseErr, commandErr = b.CommandPhase(ctx)
		/*
			Five possible states at this point:

			Pre-command failed
			Pre-command succeeded, command failed, post-command succeeded
			Pre-command succeeded, command failed, post-command failed
			Pre-command succeeded, command succeeded, post-command succeeded
			Pre-command succeeded, command succeeded, post-command failed

			All states should attempt an artifact upload, to change this would
			not be backwards compatible.

			At this point, if commandErr != nil, BUILDKITE_COMMAND_EXIT_STATUS
			has been set.
		*/

		// Add command exit error info. This is distinct from a phaseErr, which is
		// an error from the hook/job logic. These are both good to report but
		// shouldn't override each other in reporting.
		if commandErr != nil {
			b.shell.Printf("user command error: %v", commandErr)
			ext.LogError(span, commandErr)
		}

		// Only upload artifacts as part of the command phase
		if err = b.uploadArtifacts(ctx); err != nil {
			b.shell.Errorf("%v", err)

			if commandErr != nil {
				// Both command, and upload have errored.
				//
				// Ignore the agent upload error, rely on the phase and command
				// error reporting below.
			} else {
				// Only upload has errored, report its error.
				return shell.GetExitCode(err)
			}
		}
	}

	// Phase errors are where something of ours broke that merits a big red error
	// this won't include command failures, as we view that as more in the user space
	if phaseErr != nil {
		err = phaseErr
		b.shell.Errorf("%v", phaseErr)
		return shell.GetExitCode(phaseErr)
	}

	// Use the exit code from the command phase
	exitStatus, _ := b.shell.Env.Get(`BUILDKITE_COMMAND_EXIT_STATUS`)
	exitStatusCode, _ := strconv.Atoi(exitStatus)

	return exitStatusCode
}

// Cancel interrupts any running shell processes and causes the bootstrap to stop
func (b *Bootstrap) Cancel() error {
	b.cancelCh <- struct{}{}
	return nil
}

// extractTraceCtx pulls encoded distributed tracing information from the env vars.
// Note: This should match the injectTraceCtx code in shell.
func (b *Bootstrap) extractTraceCtx() opentracing.SpanContext {
	sctx, err := tracetools.DecodeTraceContext(b.shell.Env.ToMap())
	if err != nil {
		// Return nil so a new span will be created
		return nil
	} else {
		return sctx
	}
}

// stopper lets us abstract the tracer wrap up code so we can plug in different tracing
// library implementations that are opentracing compatible. Opentracing itself
// doesn't have a Stop function on its Tracer interface.
type stopper func()

// startTracing sets up tracing based on the config values. It uses opentracing as an
// abstraction so the agent can support multiple libraries if needbe.
func (b *Bootstrap) startTracing(ctx context.Context) (opentracing.Span, context.Context, stopper) {
	// Newer versions of the tracing libs print out diagnostic info which spams the
	// Buildkite agent logs. Disable it by default unless it's been explicitly set.
	if _, has := os.LookupEnv("DD_TRACE_STARTUP_LOGS"); !has {
		os.Setenv("DD_TRACE_STARTUP_LOGS", "false")
	}

	buildID, _ := b.shell.Env.Get("BUILDKITE_BUILD_ID")
	buildNumber, _ := b.shell.Env.Get("BUILDKITE_BUILD_NUMBER")
	buildURL, _ := b.shell.Env.Get("BUILDKITE_BUILD_URL")
	jobURL := fmt.Sprintf("%s#%s", buildURL, b.JobID)
	source, _ := b.shell.Env.Get("BUILDKITE_SOURCE")
	label, hasLabel := b.shell.Env.Get("BUILDKITE_LABEL")
	if !hasLabel {
		label = "job"
	}
	retry := int64(0)
	if attemptStr, has := b.shell.Env.Get("BUILDKITE_RETRY_COUNT"); has {
		if parsedRetry, err := strconv.ParseInt(attemptStr, 10, 64); err == nil {
			retry = parsedRetry
		}
	}
	parallel := int64(0)
	if parallelStr, has := b.shell.Env.Get("BUILDKITE_PARALLEL_JOB"); has {
		if parsedParallel, err := strconv.ParseInt(parallelStr, 10, 64); err == nil {
			parallel = parsedParallel
		}
	}
	rebuiltFromID, has := b.shell.Env.Get("BUILDKITE_REBUILT_FROM_BUILD_NUMBER")
	if !has || rebuiltFromID == "" {
		rebuiltFromID = "n/a"
	}
	triggeredFromID, has := b.shell.Env.Get("BUILDKITE_TRIGGERED_FROM_BUILD_ID")
	if !has || triggeredFromID == "" {
		triggeredFromID = "n/a"
	}

	// Set specific tracing library here. Everything else should be using opentracing.
	// Use a constant sampler - CI runs aren't high traffic.
	var t opentracing.Tracer
	var stopper stopper
	switch b.Config.TracingBackend {
	case "datadog":
		t = opentracer.New(
			tracer.WithServiceName("buildkite_agent"),
			tracer.WithSampler(tracer.NewAllSampler()),
			tracer.WithAnalytics(true),
			tracer.WithGlobalTag("buildkite.agent", b.AgentName),
			tracer.WithGlobalTag("buildkite.version", agent.Version()),
			tracer.WithGlobalTag("buildkite.queue", b.Queue),
			tracer.WithGlobalTag("buildkite.org", b.OrganizationSlug),
			tracer.WithGlobalTag("buildkite.pipeline", b.PipelineSlug),
			tracer.WithGlobalTag("buildkite.branch", b.Branch),
			tracer.WithGlobalTag("buildkite.job_id", b.JobID),
			tracer.WithGlobalTag("buildkite.job_url", jobURL),
			tracer.WithGlobalTag("buildkite.build_id", buildID),
			tracer.WithGlobalTag("buildkite.build_number", buildNumber),
			tracer.WithGlobalTag("buildkite.build_url", buildURL),
			tracer.WithGlobalTag("buildkite.source", source),
			tracer.WithGlobalTag("buildkite.retry", retry),
			tracer.WithGlobalTag("buildkite.parallel", parallel),
			tracer.WithGlobalTag("buildkite.rebuilt_from_id", rebuiltFromID),
			tracer.WithGlobalTag("buildkite.triggered_from_id", triggeredFromID),
			tracer.WithGlobalTag(ddext.SamplingPriority, ddext.PriorityUserKeep),
		)
		stopper = tracer.Stop

	case "elastic":
		apmTracer, err := apm.NewTracerOptions(apm.TracerOptions{
			ServiceName:    "buildkite_agent",
			ServiceVersion: agent.Version(),
		})
		if err != nil {
			b.shell.Commentf("Error encountered building Elastic APM tracer: %s", err)
		}

		t = apmot.New(apmot.WithTracer(apmTracer))

		stopper = func() {
			// Flush any spans or metrics not currently sent...
			apmTracer.Flush(b.cancelCh)
			// ... and then close the tracer
			apmTracer.Close()
		}

	default:
		b.shell.Commentf("An invalid tracing backend was given: %s. Tracing will not occur.", b.Config.TracingBackend)
		fallthrough

	case "":
		b.shell.Commentf("Setting up noop tracer")
		t = opentracing.NoopTracer{}
		stopper = func() {}
	}
	opentracing.SetGlobalTracer(t)

	wireContext := b.extractTraceCtx()

	resourceName := b.OrganizationSlug + "/" + b.PipelineSlug + "/" + label
	span := opentracing.StartSpan(
		"job.run",
		// The span setup code will properly handle this if it's nil
		opentracing.ChildOf(wireContext),
	)

	ctx = opentracing.ContextWithSpan(ctx, span)

	// Some tracer-specific span code.
	switch b.Config.TracingBackend {
	case "datadog":
		// Datadog uses 'resource' instead of opentracing's 'component'. And it's not
		// smart enough to automatically remap component tags so we have to be
		// different here.
		span.SetTag(ddext.ResourceName, resourceName)
		span.SetTag(ddext.AnalyticsEvent, true)

	case "elastic":
		// Elastic APM client doesn't currently support "global" tags, so
		// specify them at the span level.
		span.SetTag("buildkite.agent", b.AgentName)
		span.SetTag("buildkite.agent_version", agent.Version())
		span.SetTag("buildkite.queue", b.Queue)
		span.SetTag("buildkite.org", b.OrganizationSlug)
		span.SetTag("buildkite.pipeline", b.PipelineSlug)
		span.SetTag("buildkite.branch", b.Branch)
		span.SetTag("buildkite.job_id", b.JobID)
		span.SetTag("buildkite.job_url", jobURL)
		span.SetTag("buildkite.build_id", buildID)
		span.SetTag("buildkite.build_number", buildNumber)
		span.SetTag("buildkite.build_url", buildURL)
		span.SetTag("buildkite.source", source)
		span.SetTag("buildkite.retry", retry)
		span.SetTag("buildkite.parallel", parallel)
		span.SetTag("buildkite.rebuilt_from_id", rebuiltFromID)
		span.SetTag("buildkite.triggered_from_id", triggeredFromID)

		// Specify the 'component'
		ext.Component.Set(span, resourceName)
	default:
		ext.Component.Set(span, resourceName)
	}

	return span, ctx, stopper
}

// executeHook runs a hook script with the hookRunner
func (b *Bootstrap) executeHook(ctx context.Context, scope string, name string, hookPath string, extraEnviron *env.Environment) error {
	span, ctx := tracetools.StartSpanFromContext(ctx, "hook.execute")
	var err error
	defer func() { tracetools.FinishWithError(span, err) }()
	span.SetTag("hook.type", scope)
	span.SetTag("hook.name", name)
	span.SetTag("hook.command", hookPath)

	name = scope + " " + name

	if !utils.FileExists(hookPath) {
		if b.Debug {
			b.shell.Commentf("Skipping %s hook, no script at \"%s\"", name, hookPath)
		}
		return nil
	}

	b.shell.Headerf("Running %s hook", name)

	redactors := b.setupRedactors()
	defer redactors.Flush()

	// We need a script to wrap the hook script so that we can snaffle the changed
	// environment variables
	script, err := hook.CreateScriptWrapper(hookPath)
	if err != nil {
		b.shell.Errorf("Error creating hook script: %v", err)
		return err
	}
	defer script.Close()

	cleanHookPath := hookPath

	// Show a relative path if we can
	if strings.HasPrefix(hookPath, b.shell.Getwd()) {
		var err error
		if cleanHookPath, err = filepath.Rel(b.shell.Getwd(), hookPath); err != nil {
			cleanHookPath = hookPath
		}
	}

	// Show the hook runner in debug, but the thing being run otherwise 💅🏻
	if b.Debug {
		b.shell.Commentf("A hook runner was written to \"%s\" with the following:", script.Path())
		b.shell.Promptf("%s", process.FormatCommand(script.Path(), nil))
	} else {
		b.shell.Promptf("%s", process.FormatCommand(cleanHookPath, []string{}))
	}

	// Run the wrapper script
	if err = b.shell.RunScript(ctx, script.Path(), extraEnviron); err != nil {
		exitCode := shell.GetExitCode(err)
		b.shell.Env.Set("BUILDKITE_LAST_HOOK_EXIT_STATUS", fmt.Sprintf("%d", exitCode))

		// Give a simpler error if it's just a shell exit error
		if shell.IsExitError(err) {
			return &shell.ExitError{
				Code:    exitCode,
				Message: fmt.Sprintf("The %s hook exited with status %d", name, exitCode),
			}
		}
		return err
	}

	// Store the last hook exit code for subsequent steps
	b.shell.Env.Set("BUILDKITE_LAST_HOOK_EXIT_STATUS", "0")

	// Get changed environment
	changes, err := script.Changes()
	if err != nil {
		// Could not compute the changes in environment or working directory
		// for some reason...

		switch err.(type) {
		case *hook.HookExitError:
			// ...because the hook called exit(), tsk we ignore any changes
			// since we can't discern them but continue on with the job
			break
		default:
			// ...because something else happened, report it and stop the job
			return errors.Wrapf(err, "Failed to get environment")
		}
	} else {
		// Hook exited successfully (and not early!) We have an environment and
		// wd change we can apply to our subsequent phases
		b.applyEnvironmentChanges(changes, redactors)
	}

	return nil
}

func (b *Bootstrap) applyEnvironmentChanges(changes hook.HookScriptChanges, redactors redaction.RedactorMux) {
	if afterWd, err := changes.GetAfterWd(); err == nil {
		if afterWd != b.shell.Getwd() {
			_ = b.shell.Chdir(afterWd)
		}
	}

	// Do we even have any environment variables to change?
	if changes.Diff.Empty() {
		return
	}

	mergedEnv := b.shell.Env.Apply(changes.Diff)

	// reset output redactors based on new environment variable values
	redactors.Flush()
	redactors.Reset(redaction.GetValuesToRedact(b.shell, b.Config.RedactedVars, mergedEnv.ToMap()))

	// First, let see any of the environment variables are supposed
	// to change the bootstrap configuration at run time.
	bootstrapConfigEnvChanges := b.Config.ReadFromEnvironment(mergedEnv)

	// Print out the env vars that changed. As we go through each
	// one, we'll determine if it was a special "bootstrap"
	// environment variable that has changed the bootstrap
	// configuration at runtime.
	//
	// If it's "special", we'll show the value it was changed to -
	// otherwise we'll hide it. Since we don't know if an
	// environment variable contains sensitive information (such as
	// THIRD_PARTY_API_KEY) we'll just not show any values for
	// anything not controlled by us.
	for k, v := range changes.Diff.Added {
		if _, ok := bootstrapConfigEnvChanges[k]; ok {
			b.shell.Commentf("%s is now %q", k, v)
		} else {
			b.shell.Commentf("%s added", k)
		}
	}
	for k, v := range changes.Diff.Changed {
		if _, ok := bootstrapConfigEnvChanges[k]; ok {
			b.shell.Commentf("%s is now %q", k, v)
		} else {
			b.shell.Commentf("%s changed", k)
		}
	}
	for k, v := range changes.Diff.Removed {
		if _, ok := bootstrapConfigEnvChanges[k]; ok {
			b.shell.Commentf("%s is now %q", k, v)
		} else {
			b.shell.Commentf("%s removed", k)
		}
	}

	// Now that we've finished telling the user what's changed,
	// let's mutate the current shell environment to include all
	// the new values.
	b.shell.Env = mergedEnv
}

func (b *Bootstrap) hasGlobalHook(name string) bool {
	_, err := b.globalHookPath(name)
	return err == nil
}

// Returns the absolute path to a global hook, or os.ErrNotExist if none is found
func (b *Bootstrap) globalHookPath(name string) (string, error) {
	return hook.Find(b.HooksPath, name)
}

// Executes a global hook if one exists
func (b *Bootstrap) executeGlobalHook(ctx context.Context, name string) error {
	if !b.hasGlobalHook(name) {
		return nil
	}
	p, err := b.globalHookPath(name)
	if err != nil {
		return err
	}
	return b.executeHook(ctx, "global", name, p, nil)
}

// Returns the absolute path to a local hook, or os.ErrNotExist if none is found
func (b *Bootstrap) localHookPath(name string) (string, error) {
	dir := filepath.Join(b.shell.Getwd(), ".buildkite", "hooks")
	return hook.Find(dir, name)
}

func (b *Bootstrap) hasLocalHook(name string) bool {
	_, err := b.localHookPath(name)
	return err == nil
}

// Executes a local hook
func (b *Bootstrap) executeLocalHook(ctx context.Context, name string) error {
	if !b.hasLocalHook(name) {
		return nil
	}

	localHookPath, err := b.localHookPath(name)
	if err != nil {
		return nil
	}

	// For high-security configs, we allow the disabling of local hooks.
	localHooksEnabled := b.Config.LocalHooksEnabled

	// Allow hooks to disable local hooks by setting BUILDKITE_NO_LOCAL_HOOKS=true
	noLocalHooks, _ := b.shell.Env.Get(`BUILDKITE_NO_LOCAL_HOOKS`)
	if noLocalHooks == "true" || noLocalHooks == "1" {
		localHooksEnabled = false
	}

	if !localHooksEnabled {
		return fmt.Errorf("Refusing to run %s, local hooks are disabled", localHookPath)
	}

	return b.executeHook(ctx, "local", name, localHookPath, nil)
}

func dirForAgentName(agentName string) string {
	badCharsPattern := regexp.MustCompile("[[:^alnum:]]")
	return badCharsPattern.ReplaceAllString(agentName, "-")
}

func dirForRepository(repository string) string {
	badCharsPattern := regexp.MustCompile("[[:^alnum:]]")
	return badCharsPattern.ReplaceAllString(repository, "-")
}

// Given a repository, it will add the host to the set of SSH known_hosts on the machine
func addRepositoryHostToSSHKnownHosts(sh *shell.Shell, repository string) {
	if utils.FileExists(repository) {
		return
	}

	knownHosts, err := findKnownHosts(sh)
	if err != nil {
		sh.Warningf("Failed to find SSH known_hosts file: %v", err)
		return
	}

	if err = knownHosts.AddFromRepository(repository); err != nil {
		sh.Warningf("Error adding to known_hosts: %v", err)
		return
	}
}

// setUp is run before all the phases run. It's responsible for initializing the
// bootstrap environment
func (b *Bootstrap) setUp(ctx context.Context) error {
	span, ctx := tracetools.StartSpanFromContext(ctx, "environment")
	var err error
	defer func() { tracetools.FinishWithError(span, err) }()

	// Create an empty env for us to keep track of our env changes in
	b.shell.Env = env.FromSlice(os.Environ())

	// Add the $BUILDKITE_BIN_PATH to the $PATH if we've been given one
	if b.BinPath != "" {
		path, _ := b.shell.Env.Get("PATH")
		// BinPath goes last so we don't disturb other tools
		b.shell.Env.Set("PATH", fmt.Sprintf("%s%s%s", path, string(os.PathListSeparator), b.BinPath))
	}

	// Set a BUILDKITE_BUILD_CHECKOUT_PATH unless one exists already. We do this here
	// so that the environment will have a checkout path to work with
	if _, exists := b.shell.Env.Get("BUILDKITE_BUILD_CHECKOUT_PATH"); !exists {
		if b.BuildPath == "" {
			return fmt.Errorf("Must set either a BUILDKITE_BUILD_PATH or a BUILDKITE_BUILD_CHECKOUT_PATH")
		}
		b.shell.Env.Set("BUILDKITE_BUILD_CHECKOUT_PATH",
			filepath.Join(b.BuildPath, dirForAgentName(b.AgentName), b.OrganizationSlug, b.PipelineSlug))
	}

	// The job runner sets BUILDKITE_IGNORED_ENV with any keys that were ignored
	// or overwritten. This shows a warning to the user so they don't get confused
	// when their environment changes don't seem to do anything
	if ignored, exists := b.shell.Env.Get("BUILDKITE_IGNORED_ENV"); exists {
		b.shell.Headerf("Detected protected environment variables")
		b.shell.Commentf("Your pipeline environment has protected environment variables set. " +
			"These can only be set via hooks, plugins or the agent configuration.")

		for _, env := range strings.Split(ignored, ",") {
			b.shell.Warningf("Ignored %s", env)
		}

		b.shell.Printf("^^^ +++")
	}

	if b.Debug {
		b.shell.Headerf("Buildkite environment variables")
		for _, e := range b.shell.Env.ToSlice() {
			if strings.HasPrefix(e, "BUILDKITE_AGENT_ACCESS_TOKEN=") {
				b.shell.Printf("BUILDKITE_AGENT_ACCESS_TOKEN=******************")
			} else if strings.HasPrefix(e, "BUILDKITE") || strings.HasPrefix(e, "CI") || strings.HasPrefix(e, "PATH") {
				b.shell.Printf("%s", strings.Replace(e, "\n", "\\n", -1))
			}
		}
	}

	// Disable any interactive Git/SSH prompting
	b.shell.Env.Set("GIT_TERMINAL_PROMPT", "0")

	// It's important to do this before checking out plugins, in case you want
	// to use the global environment hook to whitelist the plugins that are
	// allowed to be used.
	err = b.executeGlobalHook(ctx, "environment")
	return err
}

// tearDown is called before the bootstrap exits, even on error
func (b *Bootstrap) tearDown(ctx context.Context) error {
	span, ctx := tracetools.StartSpanFromContext(ctx, "pre-exit")
	var err error
	defer func() { tracetools.FinishWithError(span, err) }()

	if err = b.executeGlobalHook(ctx, "pre-exit"); err != nil {
		return err
	}

	if err = b.executeLocalHook(ctx, "pre-exit"); err != nil {
		return err
	}

	if err = b.executePluginHook(ctx, "pre-exit", b.pluginCheckouts); err != nil {
		return err
	}

	// Support deprecated BUILDKITE_DOCKER* env vars
	if hasDeprecatedDockerIntegration(b.shell) {
		return tearDownDeprecatedDockerIntegration(b.shell)
	}

	for _, dir := range b.cleanupDirs {
		if err = os.RemoveAll(dir); err != nil {
			b.shell.Warningf("Failed to remove dir %s: %v", dir, err)
		}
	}

	return nil
}

func (b *Bootstrap) hasPlugins() bool {
	if b.Config.Plugins == "" {
		return false
	}

	return true
}

func (b *Bootstrap) preparePlugins() error {
	if !b.hasPlugins() {
		return nil
	}

	b.shell.Headerf("Preparing plugins")

	if b.Debug {
		b.shell.Commentf("Plugin JSON is %s", b.Plugins)
	}

	// Check if we can run plugins (disabled via --no-plugins)
	if !b.Config.PluginsEnabled {
		if !b.Config.LocalHooksEnabled {
			return fmt.Errorf("Plugins have been disabled on this agent with `--no-local-hooks`")
		} else if !b.Config.CommandEval {
			return fmt.Errorf("Plugins have been disabled on this agent with `--no-command-eval`")
		} else {
			return fmt.Errorf("Plugins have been disabled on this agent with `--no-plugins`")
		}
	}

	var err error
	b.plugins, err = plugin.CreateFromJSON(b.Config.Plugins)
	if err != nil {
		return errors.Wrap(err, "Failed to parse a plugin definition")
	}

	if b.Debug {
		b.shell.Commentf("Parsed %d plugins", len(b.plugins))
	}

	return nil
}

func (b *Bootstrap) validatePluginCheckout(checkout *pluginCheckout) error {
	if !b.Config.PluginValidation {
		return nil
	}

	if checkout.Definition == nil {
		if b.Debug {
			b.shell.Commentf("Parsing plugin definition for %s from %s", checkout.Plugin.Name(), checkout.CheckoutDir)
		}

		// parse the plugin definition from the plugin checkout dir
		var err error
		checkout.Definition, err = plugin.LoadDefinitionFromDir(checkout.CheckoutDir)

		if err == plugin.ErrDefinitionNotFound {
			b.shell.Warningf("Failed to find plugin definition for plugin %s", checkout.Plugin.Name())
			return nil
		} else if err != nil {
			return err
		}
	}

	val := &plugin.Validator{}
	result := val.Validate(checkout.Definition, checkout.Plugin.Configuration)

	if !result.Valid() {
		b.shell.Headerf("Plugin validation failed for %q", checkout.Plugin.Name())
		json, _ := json.Marshal(checkout.Plugin.Configuration)
		b.shell.Commentf("Plugin configuration JSON is %s", json)
		return result
	}

	b.shell.Commentf("Valid plugin configuration for %q", checkout.Plugin.Name())
	return nil
}

// PluginPhase is where plugins that weren't filtered in the Environment phase are
// checked out and made available to later phases
func (b *Bootstrap) PluginPhase(ctx context.Context) error {
	if len(b.plugins) == 0 {
		if b.Debug {
			b.shell.Commentf("Skipping plugin phase")
		}
		return nil
	}

	checkouts := []*pluginCheckout{}

	// Checkout and validate plugins that aren't vendored
	for _, p := range b.plugins {
		if p.Vendored {
			if b.Debug {
				b.shell.Commentf("Skipping vendored plugin %s", p.Name())
			}
			continue
		}

		checkout, err := b.checkoutPlugin(p)
		if err != nil {
			return errors.Wrapf(err, "Failed to checkout plugin %s", p.Name())
		}

		err = b.validatePluginCheckout(checkout)
		if err != nil {
			return err
		}

		checkouts = append(checkouts, checkout)
	}

	// Store the checkouts for future use
	b.pluginCheckouts = checkouts

	// Now we can run plugin environment hooks too
	return b.executePluginHook(ctx, "environment", checkouts)
}

// VendoredPluginPhase is where plugins that are included in the
// checked out code are added
func (b *Bootstrap) VendoredPluginPhase(ctx context.Context) error {
	if !b.hasPlugins() {
		return nil
	}

	vendoredCheckouts := []*pluginCheckout{}

	// Validate vendored plugins
	for _, p := range b.plugins {
		if !p.Vendored {
			continue
		}

		checkoutPath, _ := b.shell.Env.Get("BUILDKITE_BUILD_CHECKOUT_PATH")

		pluginLocation, err := filepath.Abs(filepath.Join(checkoutPath, p.Location))
		if err != nil {
			return errors.Wrapf(err, "Failed to resolve vendored plugin path for plugin %s", p.Name())
		}

		if !utils.FileExists(pluginLocation) {
			return fmt.Errorf("Vendored plugin path %s doesn't exist", p.Location)
		}

		checkout := &pluginCheckout{
			Plugin:      p,
			CheckoutDir: pluginLocation,
			HooksDir:    filepath.Join(pluginLocation, "hooks"),
		}

		// Also make sure that plugin is within this repository
		// checkout and isn't elsewhere on the system.
		if !strings.HasPrefix(pluginLocation, checkoutPath+string(os.PathSeparator)) {
			return fmt.Errorf("Vendored plugin paths must be within the checked-out repository")
		}

		err = b.validatePluginCheckout(checkout)
		if err != nil {
			return err
		}

		vendoredCheckouts = append(vendoredCheckouts, checkout)
	}

	// Finally append our vendored checkouts to the rest for subsequent hooks
	b.pluginCheckouts = append(b.pluginCheckouts, vendoredCheckouts...)

	// Now we can run plugin environment hooks too
	return b.executePluginHook(ctx, "environment", vendoredCheckouts)
}

// Executes a named hook on plugins that have it
func (b *Bootstrap) executePluginHook(ctx context.Context, name string, checkouts []*pluginCheckout) error {
	for _, p := range checkouts {
		hookPath, err := hook.Find(p.HooksDir, name)
		// os.IsNotExist() doesn't unwrap wrapped errors (as at Go 1.13).
		// agent is still go pre-1.13 compatible (I think) so we're avoiding errors.Is().
		// In future somebody should check if os.IsNotExist() has added support for
		// error unwrapping, or change this code to errors.Is(err, os.ErrNotExist)
		if os.IsNotExist(err) {
			continue // this plugin does not implement this hook
		} else if err != nil {
			return err
		}

		env, _ := p.ConfigurationToEnvironment()
		if err := b.executeHook(ctx, "plugin", p.Plugin.Name()+" "+name, hookPath, env); err != nil {
			return err
		}
	}

	return nil
}

// If any plugin has a hook by this name
func (b *Bootstrap) hasPluginHook(name string) bool {
	for _, p := range b.pluginCheckouts {
		if _, err := hook.Find(p.HooksDir, name); err == nil {
			return true
		}
	}
	return false
}

// Checkout a given plugin to the plugins directory and return that directory
func (b *Bootstrap) checkoutPlugin(p *plugin.Plugin) (*pluginCheckout, error) {
	// Make sure we have a plugin path before trying to do anything
	if b.PluginsPath == "" {
		return nil, fmt.Errorf("Can't checkout plugin without a `plugins-path`")
	}

	// Get the identifer for the plugin
	id, err := p.Identifier()
	if err != nil {
		return nil, err
	}

	// Ensure the plugin directory exists, otherwise we can't create the lock
	err = os.MkdirAll(b.PluginsPath, 0770)
	if err != nil {
		return nil, err
	}

	// Create a path to the plugin
	directory := filepath.Join(b.PluginsPath, id)
	pluginGitDirectory := filepath.Join(directory, ".git")
	checkout := &pluginCheckout{
		Plugin:      p,
		CheckoutDir: directory,
		HooksDir:    filepath.Join(directory, "hooks"),
	}

	// Try and lock this particular plugin while we check it out (we create
	// the file outside of the plugin directory so git clone doesn't have
	// a cry about the directory not being empty)
	pluginCheckoutHook, err := b.shell.LockFile(filepath.Join(b.PluginsPath, id+".lock"), time.Minute*5)
	if err != nil {
		return nil, err
	}
	defer pluginCheckoutHook.Unlock()

	// Has it already been checked out?
	if utils.FileExists(pluginGitDirectory) {
		// It'd be nice to show the current commit of the plugin, so
		// let's figure that out.
		headCommit, err := gitRevParseInWorkingDirectory(b.shell, directory, "--short=7", "HEAD")
		if err != nil {
			b.shell.Commentf("Plugin %q already checked out (can't `git rev-parse HEAD` plugin git directory)", p.Label())
		} else {
			b.shell.Commentf("Plugin %q already checked out (%s)", p.Label(), strings.TrimSpace(headCommit))
		}

		return checkout, nil
	}

	b.shell.Commentf("Plugin \"%s\" will be checked out to \"%s\"", p.Location, directory)

	repo, err := p.Repository()
	if err != nil {
		return nil, err
	}

	if b.SSHKeyscan {
		addRepositoryHostToSSHKnownHosts(b.shell, repo)
	}

	// Make the directory
	tempDir, err := ioutil.TempDir(b.PluginsPath, id)
	if err != nil {
		return nil, err
	}

	// Switch to the plugin directory
	b.shell.Commentf("Switching to the temporary plugin directory")
	previousWd := b.shell.Getwd()
	if err = b.shell.Chdir(tempDir); err != nil {
		return nil, err
	}
	// Switch back to the previous working directory
	defer b.shell.Chdir(previousWd)

	// Plugin clones shouldn't use custom GitCloneFlags
	err = retry.Do(func(s *retry.Stats) error {
		return b.shell.Run("git", "clone", "-v", "--", repo, ".")
	}, &retry.Config{Maximum: 3, Interval: 2 * time.Second})
	if err != nil {
		return nil, err
	}

	// Switch to the version if we need to
	if p.Version != "" {
		b.shell.Commentf("Checking out `%s`", p.Version)
		if err = b.shell.Run("git", "checkout", "-f", p.Version); err != nil {
			return nil, err
		}
	}

	b.shell.Commentf("Moving temporary plugin directory to final location")
	err = os.Rename(tempDir, directory)
	if err != nil {
		return nil, err
	}

	return checkout, nil
}

func (b *Bootstrap) removeCheckoutDir() error {
	checkoutPath, _ := b.shell.Env.Get("BUILDKITE_BUILD_CHECKOUT_PATH")

	// on windows, sometimes removing large dirs can fail for various reasons
	// for instance having files open
	// see https://github.com/golang/go/issues/20841
	for i := 0; i < 10; i++ {
		b.shell.Commentf("Removing %s", checkoutPath)
		if err := os.RemoveAll(checkoutPath); err != nil {
			b.shell.Errorf("Failed to remove \"%s\" (%s)", checkoutPath, err)
		} else {
			if _, err := os.Stat(checkoutPath); os.IsNotExist(err) {
				return nil
			} else {
				b.shell.Errorf("Failed to remove %s", checkoutPath)
			}
		}
		b.shell.Commentf("Waiting 10 seconds")
		<-time.After(time.Second * 10)
	}

	return fmt.Errorf("Failed to remove %s", checkoutPath)
}

func (b *Bootstrap) createCheckoutDir() error {
	checkoutPath, _ := b.shell.Env.Get("BUILDKITE_BUILD_CHECKOUT_PATH")

	if !utils.FileExists(checkoutPath) {
		b.shell.Commentf("Creating \"%s\"", checkoutPath)
		if err := os.MkdirAll(checkoutPath, 0770); err != nil {
			return err
		}
	}

	if b.shell.Getwd() != checkoutPath {
		if err := b.shell.Chdir(checkoutPath); err != nil {
			return err
		}
	}

	return nil
}

// CheckoutPhase creates the build directory and makes sure we're running the
// build at the right commit.
func (b *Bootstrap) CheckoutPhase(ctx context.Context) error {
	span, ctx := tracetools.StartSpanFromContext(ctx, "checkout")
	var err error
	defer func() { tracetools.FinishWithError(span, err) }()

	if err = b.executeGlobalHook(ctx, "pre-checkout"); err != nil {
		return err
	}

	if err = b.executePluginHook(ctx, "pre-checkout", b.pluginCheckouts); err != nil {
		return err
	}

	// Remove the checkout directory if BUILDKITE_CLEAN_CHECKOUT is present
	if b.CleanCheckout {
		b.shell.Headerf("Cleaning pipeline checkout")
		if err = b.removeCheckoutDir(); err != nil {
			return err
		}
	}

	b.shell.Headerf("Preparing working directory")

	// If we have a blank repository then use a temp dir for builds
	if b.Config.Repository == "" {
		var buildDir string
		buildDir, err = ioutil.TempDir("", "buildkite-job-"+b.Config.JobID)
		if err != nil {
			return err
		}
		b.shell.Env.Set(`BUILDKITE_BUILD_CHECKOUT_PATH`, buildDir)

		// Track the directory so we can remove it at the end of the bootstrap
		b.cleanupDirs = append(b.cleanupDirs, buildDir)
	}

	// Make sure the build directory exists
	if err = b.createCheckoutDir(); err != nil {
		return err
	}

	// There can only be one checkout hook, either plugin or global, in that order
	switch {
	case b.hasPluginHook("checkout"):
		if err = b.executePluginHook(ctx, "checkout", b.pluginCheckouts); err != nil {
			return err
		}
	case b.hasGlobalHook("checkout"):
		if err = b.executeGlobalHook(ctx, "checkout"); err != nil {
			return err
		}
	default:
		if b.Config.Repository != "" {
			err = retry.Do(func(s *retry.Stats) error {
				err := b.defaultCheckoutPhase()
				if err == nil {
					return nil
				}

				switch {
				case shell.IsExitError(err) && shell.GetExitCode(err) == -1:
					b.shell.Warningf("Checkout was interrupted by a signal")
					s.Break()

				case errors.Cause(err) == context.Canceled:
					b.shell.Warningf("Checkout was cancelled")
					s.Break()

				default:
					b.shell.Warningf("Checkout failed! %s (%s)", err, s)

					// Specifically handle git errors
					if ge, ok := err.(*gitError); ok {
						switch ge.Type {
						// These types can fail because of corrupted checkouts
						case gitErrorClone:
						case gitErrorClean:
						case gitErrorCleanSubmodules:
							// do nothing, this will fall through to destroy the checkout

						default:
							return err
						}
					}

					// Checkout can fail because of corrupted files in the checkout
					// which can leave the agent in a state where it keeps failing
					// This removes the checkout dir, which means the next checkout
					// will be a lot slower (clone vs fetch), but hopefully will
					// allow the agent to self-heal
					_ = b.removeCheckoutDir()

					// Now make sure the build directory exists again before we try
					// to checkout again, or proceed and run hooks which presume the
					// checkout dir exists
					if err := b.createCheckoutDir(); err != nil {
						return err
					}

				}

				return err
			}, &retry.Config{Maximum: 3, Interval: 2 * time.Second})
			if err != nil {
				return err
			}
		} else {
			b.shell.Commentf("Skipping checkout, BUILDKITE_REPO is empty")
		}
	}

	// Store the current value of BUILDKITE_BUILD_CHECKOUT_PATH, so we can detect if
	// one of the post-checkout hooks changed it.
	previousCheckoutPath, _ := b.shell.Env.Get("BUILDKITE_BUILD_CHECKOUT_PATH")

	// Run post-checkout hooks
	if err = b.executeGlobalHook(ctx, "post-checkout"); err != nil {
		return err
	}

	if err = b.executeLocalHook(ctx, "post-checkout"); err != nil {
		return err
	}

	if err = b.executePluginHook(ctx, "post-checkout", b.pluginCheckouts); err != nil {
		return err
	}

	// Capture the new checkout path so we can see if it's changed.
	newCheckoutPath, _ := b.shell.Env.Get("BUILDKITE_BUILD_CHECKOUT_PATH")

	// If the working directory has been changed by a hook, log and switch to it
	if previousCheckoutPath != "" && previousCheckoutPath != newCheckoutPath {
		b.shell.Headerf("A post-checkout hook has changed the working directory to \"%s\"", newCheckoutPath)

		if err = b.shell.Chdir(newCheckoutPath); err != nil {
			return err
		}
	}

	return nil
}

func hasGitSubmodules(sh *shell.Shell) bool {
	return utils.FileExists(filepath.Join(sh.Getwd(), ".gitmodules"))
}

func hasGitCommit(sh *shell.Shell, gitDir string, commit string) bool {
	// Resolve commit to an actual commit object
	output, err := sh.RunAndCapture("git", "--git-dir", gitDir, "rev-parse", commit+"^{commit}")
	if err != nil {
		return false
	}

	// Filter out commitish things like HEAD et al
	if strings.TrimSpace(output) != commit {
		return false
	}

	// Otherwise it's a commit in the repo
	return true
}

func (b *Bootstrap) updateGitMirror() (string, error) {
	// Create a unique directory for the repository mirror
	mirrorDir := filepath.Join(b.Config.GitMirrorsPath, dirForRepository(b.Repository))

	// Create the mirrors path if it doesn't exist
	if baseDir := filepath.Dir(mirrorDir); !utils.FileExists(baseDir) {
		b.shell.Commentf("Creating \"%s\"", baseDir)
		if err := os.MkdirAll(baseDir, 0770); err != nil {
			return "", err
		}
	}

	b.shell.Chdir(b.Config.GitMirrorsPath)

	lockTimeout := time.Second * time.Duration(b.GitMirrorsLockTimeout)

	if b.Debug {
		b.shell.Commentf("Acquiring mirror repository clone lock")
	}

	// Lock the mirror dir to prevent concurrent clones
	mirrorCloneLock, err := b.shell.LockFile(mirrorDir+".clonelock", lockTimeout)
	if err != nil {
		return "", err
	}
	defer mirrorCloneLock.Unlock()

	// If we don't have a mirror, we need to clone it
	if !utils.FileExists(mirrorDir) {
		b.shell.Commentf("Cloning a mirror of the repository to %q", mirrorDir)
		flags := "--mirror " + b.GitCloneMirrorFlags
		if err := gitClone(b.shell, flags, b.Repository, mirrorDir); err != nil {
			return "", err
		}

		return mirrorDir, nil
	}

	// If it exists, immediately release the clone lock
	mirrorCloneLock.Unlock()

	// Check if the mirror has a commit, this is atomic so should be safe to do
	if hasGitCommit(b.shell, mirrorDir, b.Commit) {
		b.shell.Commentf("Commit %q exists in mirror", b.Commit)
		return mirrorDir, nil
	}

	if b.Debug {
		b.shell.Commentf("Acquiring mirror repository update lock")
	}

	// Lock the mirror dir to prevent concurrent updates
	mirrorUpdateLock, err := b.shell.LockFile(mirrorDir+".updatelock", lockTimeout)
	if err != nil {
		return "", err
	}
	defer mirrorUpdateLock.Unlock()

	// Check again after we get a lock, in case the other process has already updated
	if hasGitCommit(b.shell, mirrorDir, b.Commit) {
		b.shell.Commentf("Commit %q exists in mirror", b.Commit)
		return mirrorDir, nil
	}

	b.shell.Commentf("Updating existing repository mirror to find commit %s", b.Commit)

	// Update the the origin of the repository so we can gracefully handle repository renames
	if err := b.shell.Run("git", "--git-dir", mirrorDir, "remote", "set-url", "origin", b.Repository); err != nil {
		return "", err
	}

	if b.PullRequest != "false" && strings.Contains(b.PipelineProvider, "github") {
		b.shell.Commentf("Fetch and mirror pull request head from GitHub")
		refspec := fmt.Sprintf("refs/pull/%s/head", b.PullRequest)
		// Fetch the PR head from the upstream repository into the mirror.
		if err := b.shell.Run("git", "--git-dir", mirrorDir, "fetch", "origin", refspec); err != nil {
			return "", err
		}
	} else {
		// Fetch the build branch from the upstream repository into the mirror.
		if err := b.shell.Run("git", "--git-dir", mirrorDir, "fetch", "origin", b.Branch); err != nil {
			return "", err
		}
	}

	return mirrorDir, nil
}

// defaultCheckoutPhase is called by the CheckoutPhase if no global or plugin checkout
// hook exists. It performs the default checkout on the Repository provided in the config
func (b *Bootstrap) defaultCheckoutPhase() error {
	if b.SSHKeyscan {
		addRepositoryHostToSSHKnownHosts(b.shell, b.Repository)
	}

	var err error
	var mirrorDir string

	// If we can, get a mirror of the git repository to use for reference later
	if experiments.IsEnabled(`git-mirrors`) && b.Config.GitMirrorsPath != "" && b.Config.Repository != "" {
		b.shell.Commentf("Using git-mirrors experiment 🧪")

		// Skip updating the Git mirror before using it?
		if b.Config.GitMirrorsSkipUpdate {
<<<<<<< HEAD
			mirrorDir = filepath.Join(b.Config.GitMirrorsPath, dirForRepository(b.Repository))
=======
			b.shell.Commentf("Skipping update and using existing mirror for repository %s at %s.", b.Repository, mirrorDir)
			mirrorDir = filepath.Join(b.Config.GitMirrorsPath, dirForRepository(b.Repository))

>>>>>>> c36f7946
			// Check if specified mirrorDir exists, otherwise the clone will fail.
			if !utils.FileExists(mirrorDir) {
				// Fall back to a clean clone, rather than failing the clone and therefore the build
				b.shell.Commentf("No existing mirror found for repository %s at %s.", b.Repository, mirrorDir)
				mirrorDir = ""
			}
		} else {
			mirrorDir, err = b.updateGitMirror()
			if err != nil {
				return err
			}
		}

		b.shell.Env.Set("BUILDKITE_REPO_MIRROR", mirrorDir)
	}

	// Make sure the build directory exists and that we change directory into it
	if err := b.createCheckoutDir(); err != nil {
		return err
	}

	gitCloneFlags := b.GitCloneFlags
	if mirrorDir != "" {
		gitCloneFlags += fmt.Sprintf(" --reference %q", mirrorDir)
	}

	// Does the git directory exist?
	existingGitDir := filepath.Join(b.shell.Getwd(), ".git")
	if utils.FileExists(existingGitDir) {
		// Update the the origin of the repository so we can gracefully handle repository renames
		if err := b.shell.Run("git", "remote", "set-url", "origin", b.Repository); err != nil {
			return err
		}
	} else {
		if err := gitClone(b.shell, gitCloneFlags, b.Repository, "."); err != nil {
			return err
		}
	}

	// Git clean prior to checkout, we do this even if submodules have been
	// disabled to ensure previous submodules are cleaned up
	if hasGitSubmodules(b.shell) {
		if err := gitCleanSubmodules(b.shell, b.GitCleanFlags); err != nil {
			return err
		}
	}

	if err := gitClean(b.shell, b.GitCleanFlags); err != nil {
		return err
	}

	gitFetchFlags := b.GitFetchFlags

	// If a refspec is provided then use it instead.
	// For example, `refs/not/a/head`
	if b.RefSpec != "" {
		b.shell.Commentf("Fetch and checkout custom refspec")
		if err := gitFetch(b.shell, gitFetchFlags, "origin", b.RefSpec); err != nil {
			return err
		}

		// GitHub has a special ref which lets us fetch a pull request head, whether
		// or not there is a current head in this repository or another which
		// references the commit. We presume a commit sha is provided. See:
		// https://help.github.com/articles/checking-out-pull-requests-locally/#modifying-an-inactive-pull-request-locally
	} else if b.PullRequest != "false" && strings.Contains(b.PipelineProvider, "github") {
		b.shell.Commentf("Fetch and checkout pull request head from GitHub")
		refspec := fmt.Sprintf("refs/pull/%s/head", b.PullRequest)

		if err := gitFetch(b.shell, gitFetchFlags, "origin", refspec); err != nil {
			return err
		}

		gitFetchHead, _ := b.shell.RunAndCapture("git", "rev-parse", "FETCH_HEAD")
		b.shell.Commentf("FETCH_HEAD is now `%s`", gitFetchHead)

		// If the commit is "HEAD" then we can't do a commit-specific fetch and will
		// need to fetch the remote head and checkout the fetched head explicitly.
	} else if b.Commit == "HEAD" {
		b.shell.Commentf("Fetch and checkout remote branch HEAD commit")
		if err := gitFetch(b.shell, gitFetchFlags, "origin", b.Branch); err != nil {
			return err
		}

		// Otherwise fetch and checkout the commit directly. Some repositories don't
		// support fetching a specific commit so we fall back to fetching all heads
		// and tags, hoping that the commit is included.
	} else {
		if err := gitFetch(b.shell, gitFetchFlags, "origin", b.Commit); err != nil {
			// By default `git fetch origin` will only fetch tags which are
			// reachable from a fetches branch. git 1.9.0+ changed `--tags` to
			// fetch all tags in addition to the default refspec, but pre 1.9.0 it
			// excludes the default refspec.
			gitFetchRefspec, _ := b.shell.RunAndCapture("git", "config", "remote.origin.fetch")
			if err := gitFetch(b.shell, gitFetchFlags, "origin", gitFetchRefspec, "+refs/tags/*:refs/tags/*"); err != nil {
				return err
			}
		}
	}

	if b.Commit == "HEAD" {
		if err := gitCheckout(b.shell, "-f", "FETCH_HEAD"); err != nil {
			return err
		}
	} else {
		if err := gitCheckout(b.shell, "-f", b.Commit); err != nil {
			return err
		}
	}

	var gitSubmodules bool
	if !b.GitSubmodules && hasGitSubmodules(b.shell) {
		b.shell.Warningf("This repository has submodules, but submodules are disabled at an agent level")
	} else if b.GitSubmodules && hasGitSubmodules(b.shell) {
		b.shell.Commentf("Git submodules detected")
		gitSubmodules = true
	}

	if gitSubmodules {
		// `submodule sync` will ensure the .git/config
		// matches the .gitmodules file.  The command
		// is only available in git version 1.8.1, so
		// if the call fails, continue the bootstrap
		// script, and show an informative error.
		if err := b.shell.Run("git", "submodule", "sync", "--recursive"); err != nil {
			gitVersionOutput, _ := b.shell.RunAndCapture("git", "--version")
			b.shell.Warningf("Failed to recursively sync git submodules. This is most likely because you have an older version of git installed (" + gitVersionOutput + ") and you need version 1.8.1 and above. If you're using submodules, it's highly recommended you upgrade if you can.")
		}

		// Checking for submodule repositories
		submoduleRepos, err := gitEnumerateSubmoduleURLs(b.shell)
		if err != nil {
			b.shell.Warningf("Failed to enumerate git submodules: %v", err)
		} else {
			for _, repository := range submoduleRepos {
				// submodules might need their fingerprints verified too
				if b.SSHKeyscan {
					addRepositoryHostToSSHKnownHosts(b.shell, repository)
				}
			}
		}

		if err := b.shell.Run("git", "submodule", "update", "--init", "--recursive", "--force"); err != nil {
			return err
		}

		if err := b.shell.Run("git", "submodule", "foreach", "--recursive", "git reset --hard"); err != nil {
			return err
		}
	}

	// Git clean after checkout. We need to do this because submodules could have
	// changed in between the last checkout and this one. A double clean is the only
	// good solution to this problem that we've found
	b.shell.Commentf("Cleaning again to catch any post-checkout changes")

	if err := gitClean(b.shell, b.GitCleanFlags); err != nil {
		return err
	}

	if gitSubmodules {
		if err := gitCleanSubmodules(b.shell, b.GitCleanFlags); err != nil {
			return err
		}
	}

	if _, hasToken := b.shell.Env.Get("BUILDKITE_AGENT_ACCESS_TOKEN"); !hasToken {
		b.shell.Warningf("Skipping sending Git information to Buildkite as $BUILDKITE_AGENT_ACCESS_TOKEN is missing")
		return nil
	}

	// resolve BUILDKITE_COMMIT based on the local git repo
	if experiments.IsEnabled(`resolve-commit-after-checkout`) {
		b.shell.Commentf("Using resolve-commit-after-checkout experiment 🧪")
		b.resolveCommit()
	}

	// Grab author and commit information and send
	// it back to Buildkite. But before we do,
	// we'll check to see if someone else has done
	// it first.
	b.shell.Commentf("Checking to see if Git data needs to be sent to Buildkite")
	if err := b.shell.Run("buildkite-agent", "meta-data", "exists", "buildkite:git:commit"); err != nil {
		b.shell.Commentf("Sending Git commit information back to Buildkite")
		out, err := b.shell.RunAndCapture("git", "--no-pager", "show", "HEAD", "-s", "--format=fuller", "--no-color", "--")
		if err != nil {
			return err
		}
		stdin := strings.NewReader(out)
		if err := b.shell.WithStdin(stdin).Run("buildkite-agent", "meta-data", "set", "buildkite:git:commit"); err != nil {
			return err
		}
	}

	return nil
}

func (b *Bootstrap) resolveCommit() {
	commitRef, _ := b.shell.Env.Get("BUILDKITE_COMMIT")
	if commitRef == "" {
		b.shell.Warningf("BUILDKITE_COMMIT was empty")
		return
	}
	cmdOut, err := b.shell.RunAndCapture(`git`, `rev-parse`, commitRef)
	if err != nil {
		b.shell.Warningf("Error running git rev-parse %q: %v", commitRef, err)
		return
	}
	trimmedCmdOut := strings.TrimSpace(string(cmdOut))
	if trimmedCmdOut != commitRef {
		b.shell.Commentf("Updating BUILDKITE_COMMIT from %q to %q", commitRef, trimmedCmdOut)
		b.shell.Env.Set(`BUILDKITE_COMMIT`, trimmedCmdOut)
	}
}

// runPreCommandHooks runs the pre-command hooks and adds tracing spans.
func (b *Bootstrap) runPreCommandHooks(ctx context.Context) error {
	span, ctx := tracetools.StartSpanFromContext(ctx, "pre-command hooks")
	var err error
	defer func() { tracetools.FinishWithError(span, err) }()

	if err = b.executeGlobalHook(ctx, "pre-command"); err != nil {
		return err
	}
	if err = b.executeLocalHook(ctx, "pre-command"); err != nil {
		return err
	}
	if err = b.executePluginHook(ctx, "pre-command", b.pluginCheckouts); err != nil {
		return err
	}
	return nil
}

// runCommand runs the command and adds tracing spans.
func (b *Bootstrap) runCommand(ctx context.Context) error {
	span, ctx := tracetools.StartSpanFromContext(ctx, "command")
	var err error
	defer func() { tracetools.FinishWithError(span, err) }()

	// There can only be one command hook, so we check them in order of plugin, local
	switch {
	case b.hasPluginHook("command"):
		err = b.executePluginHook(ctx, "command", b.pluginCheckouts)
	case b.hasLocalHook("command"):
		err = b.executeLocalHook(ctx, "command")
	case b.hasGlobalHook("command"):
		err = b.executeGlobalHook(ctx, "command")
	default:
		err = b.defaultCommandPhase(ctx)
	}
	return err
}

// runPostCommandHooks runs the post-command hooks and adds tracing spans.
func (b *Bootstrap) runPostCommandHooks(ctx context.Context) error {
	span, ctx := tracetools.StartSpanFromContext(ctx, "post-command hooks")
	var err error
	defer func() { tracetools.FinishWithError(span, err) }()

	if err = b.executeGlobalHook(ctx, "post-command"); err != nil {
		return err
	}
	if err = b.executeLocalHook(ctx, "post-command"); err != nil {
		return err
	}
	if err = b.executePluginHook(ctx, "post-command", b.pluginCheckouts); err != nil {
		return err
	}
	return nil
}

// CommandPhase determines how to run the build, and then runs it
func (b *Bootstrap) CommandPhase(ctx context.Context) (error, error) {
	// Run pre-command hooks
	if err := b.runPreCommandHooks(ctx); err != nil {
		return err, nil
	}

	// Run the actual command
	commandExitError := b.runCommand(ctx)
	var realCommandError error

	// If the command returned an exit that wasn't a `exec.ExitError`
	// (which is returned when the command is actually run, but fails),
	// then we'll show it in the log.
	if shell.IsExitError(commandExitError) {
		if shell.IsExitSignaled(commandExitError) {
			b.shell.Errorf("The command was interrupted by a signal")
		} else {
			realCommandError = commandExitError
			b.shell.Errorf("The command exited with status %d", shell.GetExitCode(commandExitError))
		}
	} else if commandExitError != nil {
		b.shell.Errorf(commandExitError.Error())
	}

	// Expand the command header if the command fails for any reason
	if commandExitError != nil {
		b.shell.Printf("^^^ +++")
	}

	// Save the command exit status to the env so hooks + plugins can access it. If there is no error
	// this will be zero. It's used to set the exit code later, so it's important
	b.shell.Env.Set("BUILDKITE_COMMAND_EXIT_STATUS", fmt.Sprintf("%d", shell.GetExitCode(commandExitError)))

	// Run post-command hooks
	if err := b.runPostCommandHooks(ctx); err != nil {
		return err, realCommandError
	}

	return nil, realCommandError
}

// defaultCommandPhase is executed if there is no global or plugin command hook
func (b *Bootstrap) defaultCommandPhase(ctx context.Context) error {
	span, ctx := tracetools.StartSpanFromContext(ctx, "hook.execute")
	var err error
	defer func() { tracetools.FinishWithError(span, err) }()
	span.SetTag("hook.name", "command")
	span.SetTag("hook.type", "default")

	// Make sure we actually have a command to run
	if strings.TrimSpace(b.Command) == "" {
		return fmt.Errorf("The command phase has no `command` to execute. Provide a `command` field in your step configuration, or define a `command` hook in a step plug-in, your repository `.buildkite/hooks`, or agent `hooks-path`.")
	}

	scriptFileName := strings.Replace(b.Command, "\n", "", -1)
	pathToCommand, err := filepath.Abs(filepath.Join(b.shell.Getwd(), scriptFileName))
	commandIsScript := err == nil && utils.FileExists(pathToCommand)
	span.SetTag("hook.command", pathToCommand)

	// If the command isn't a script, then it's something we need
	// to eval. But before we even try running it, we should double
	// check that the agent is allowed to eval commands.
	if !commandIsScript && !b.CommandEval {
		b.shell.Commentf("No such file: \"%s\"", scriptFileName)
		return fmt.Errorf("This agent is not allowed to evaluate console commands. To allow this, re-run this agent without the `--no-command-eval` option, or specify a script within your repository to run instead (such as scripts/test.sh).")
	}

	// Also make sure that the script we've resolved is definitely within this
	// repository checkout and isn't elsewhere on the system.
	if commandIsScript && !b.CommandEval && !strings.HasPrefix(pathToCommand, b.shell.Getwd()+string(os.PathSeparator)) {
		b.shell.Commentf("No such file: \"%s\"", scriptFileName)
		return fmt.Errorf("This agent is only allowed to run scripts within your repository. To allow this, re-run this agent without the `--no-command-eval` option, or specify a script within your repository to run instead (such as scripts/test.sh).")
	}

	var cmdToExec string

	// The shell gets parsed based on the operating system
	var shell []string
	shell, err = shellwords.Split(b.Shell)
	if err != nil {
		return fmt.Errorf("Failed to split shell (%q) into tokens: %v", b.Shell, err)
	}

	if len(shell) == 0 {
		return fmt.Errorf("No shell set for bootstrap")
	}

	// Windows CMD.EXE is horrible and can't handle newline delimited commands. We write
	// a batch script so that it works, but we don't like it
	if strings.ToUpper(filepath.Base(shell[0])) == `CMD.EXE` {
		batchScript, err := b.writeBatchScript(b.Command)
		if err != nil {
			return err
		}
		defer os.Remove(batchScript)

		b.shell.Headerf("Running batch script")
		if b.Debug {
			contents, err := ioutil.ReadFile(batchScript)
			if err != nil {
				return err
			}
			b.shell.Commentf("Wrote batch script %s\n%s", batchScript, contents)
		}

		cmdToExec = batchScript
	} else if commandIsScript {
		// If we're running without CommandEval, the usual reason is we're
		// trying to protect the agent from malicious activity from outside
		// (including from the master).
		//
		// Because without this guard, we'll try to make the named file +x,
		// and then attempt to run it, irrespective of any git attributes,
		// should the queue source/master be compromised, this then becomes a
		// vector through which a no-command-eval agent could potentially be
		// made to run code not desired or vetted by the operator.
		//
		// Such undesired payloads could be delivered by hiding that payload in
		// non-executable objects in the repo (such as through partial shell
		// fragments, or other material not intended to be run on its own),
		// or by obfuscating binary executable code into other types of binaries.
		//
		// This also closes the risk factor with agents where you
		// may have a dangerous script committed, but not executable (maybe
		// because it's part of a deployment process), but you don't want that
		// script to ever be executed on the buildkite agent itself!  With
		// command-eval agents, such risks are everpresent since the master
		// can tell the agent to do anything anyway, but no-command-eval agents
		// shouldn't be vulnerable to this!
		if b.Config.CommandEval {
			// Make script executable
			if err = utils.ChmodExecutable(pathToCommand); err != nil {
				b.shell.Warningf("Error marking script %q as executable: %v", pathToCommand, err)
				return err
			}
		}

		// Make the path relative to the shell working dir
		scriptPath, err := filepath.Rel(b.shell.Getwd(), pathToCommand)
		if err != nil {
			return err
		}

		b.shell.Headerf("Running script")
		cmdToExec = fmt.Sprintf(".%c%s", os.PathSeparator, scriptPath)
	} else {
		b.shell.Headerf("Running commands")
		cmdToExec = b.Command
	}

	// Support deprecated BUILDKITE_DOCKER* env vars
	if hasDeprecatedDockerIntegration(b.shell) {
		if b.Debug {
			b.shell.Commentf("Detected deprecated docker environment variables")
		}
		err = runDeprecatedDockerIntegration(b.shell, []string{cmdToExec})
		return err
	}

	// If we aren't running a script, try and detect if we are using a posix shell
	// and if so add a trap so that the intermediate shell doesn't swallow signals
	// from cancellation
	if !commandIsScript && isPosixShell(shell) {
		cmdToExec = fmt.Sprintf(`trap 'kill -- $$' INT TERM QUIT; %s`, cmdToExec)
	}

	redactors := b.setupRedactors()
	defer redactors.Flush()

	var cmd []string
	cmd = append(cmd, shell...)
	cmd = append(cmd, cmdToExec)

	if b.Debug {
		b.shell.Promptf("%s", process.FormatCommand(cmd[0], cmd[1:]))
	} else {
		b.shell.Promptf("%s", cmdToExec)
	}

	err = b.shell.RunWithoutPromptWithContext(ctx, cmd[0], cmd[1:]...)
	return err
}

// isPosixShell attempts to detect posix shells (e.g bash, sh, zsh )
func isPosixShell(shell []string) bool {
	bin := filepath.Base(shell[0])

	if filepath.Base(shell[0]) == `env` {
		bin = filepath.Base(shell[1])
	}

	switch bin {
	case `bash`, `sh`, `zsh`, `ksh`, `dash`:
		return true
	default:
		return false
	}
}

/*
	If line is another batch script, it should be prefixed with `call ` so that
	the second batch script doesn’t early exit our calling script.

	See https://www.robvanderwoude.com/call.php
*/
func shouldCallBatchLine(line string) bool {
	// "  	gubiwargiub.bat /S  /e -e foo"
	// "    "

	/*
		1. Trim leading whitespace characters
		2. Split on whitespace into an array
		3. Take the first element
		4. If element ends in .bat or .cmd (case insensitive), the line should be prefixed, else not.
	*/

	trim := strings.TrimSpace(line) // string

	elements := strings.Fields(trim) // []string

	if len(elements) < 1 {
		return false
	}

	first := strings.ToLower(elements[0]) // string

	return (strings.HasSuffix(first, ".bat") || strings.HasSuffix(first, ".cmd"))
}

func (b *Bootstrap) writeBatchScript(cmd string) (string, error) {
	scriptFile, err := shell.TempFileWithExtension(
		`buildkite-script.bat`,
	)
	if err != nil {
		return "", err
	}
	defer scriptFile.Close()

	var scriptContents = []string{"@echo off"}

	for _, line := range strings.Split(cmd, "\n") {
		if line != "" {
			if shouldCallBatchLine(line) {
				scriptContents = append(scriptContents, "call "+line)
			} else {
				scriptContents = append(scriptContents, line)
			}
			scriptContents = append(scriptContents, "if %errorlevel% neq 0 exit /b %errorlevel%")
		}
	}

	_, err = io.WriteString(scriptFile, strings.Join(scriptContents, "\n"))
	if err != nil {
		return "", err
	}

	return scriptFile.Name(), nil

}

func (b *Bootstrap) uploadArtifacts(ctx context.Context) error {
	if b.AutomaticArtifactUploadPaths == "" {
		return nil
	}

	span, ctx := tracetools.StartSpanFromContext(ctx, "upload artifacts")
	var err error
	defer func() { tracetools.FinishWithError(span, err) }()

	// Run pre-artifact hooks
	if err = b.executeGlobalHook(ctx, "pre-artifact"); err != nil {
		return err
	}

	if err = b.executeLocalHook(ctx, "pre-artifact"); err != nil {
		return err
	}

	if err = b.executePluginHook(ctx, "pre-artifact", b.pluginCheckouts); err != nil {
		return err
	}

	// Run the artifact upload command
	b.shell.Headerf("Uploading artifacts")
	args := []string{"artifact", "upload", b.AutomaticArtifactUploadPaths}

	// If blank, the upload destination is buildkite
	if b.ArtifactUploadDestination != "" {
		args = append(args, b.ArtifactUploadDestination)
	}

	if err = b.shell.Run("buildkite-agent", args...); err != nil {
		return err
	}

	// Run post-artifact hooks
	if err = b.executeGlobalHook(ctx, "post-artifact"); err != nil {
		return err
	}

	if err = b.executeLocalHook(ctx, "post-artifact"); err != nil {
		return err
	}

	if err = b.executePluginHook(ctx, "post-artifact", b.pluginCheckouts); err != nil {
		return err
	}

	return nil
}

// Check for ignored env variables from the job runner. Some
// env (for example, BUILDKITE_BUILD_PATH) can only be set from config or by hooks.
// If these env are set at a pipeline level, we rewrite them to BUILDKITE_X_BUILD_PATH
// and warn on them here so that users know what is going on
func (b *Bootstrap) ignoredEnv() []string {
	var ignored []string
	for _, env := range os.Environ() {
		if strings.HasPrefix(env, `BUILDKITE_X_`) {
			ignored = append(ignored, fmt.Sprintf("BUILDKITE_%s",
				strings.TrimPrefix(env, `BUILDKITE_X_`)))
		}
	}
	return ignored
}

// setupRedactors wraps shell output and logging in Redactor if any redaction
// is necessary based on RedactedVars configuration and the existence of
// matching environment vars.
// redaction.RedactorMux (possibly empty) is returned so the caller can `defer redactor.Flush()`
func (b *Bootstrap) setupRedactors() redaction.RedactorMux {
	valuesToRedact := redaction.GetValuesToRedact(b.shell, b.Config.RedactedVars, b.shell.Env.ToMap())
	if len(valuesToRedact) == 0 {
		return nil
	}

	if b.Debug {
		b.shell.Commentf("Enabling output redaction for values from environment variables matching: %v", b.Config.RedactedVars)
	}

	var mux redaction.RedactorMux

	// If the shell Writer is already a Redactor, reset the values to redact.
	if redactor, ok := b.shell.Writer.(*redaction.Redactor); ok {
		redactor.Reset(valuesToRedact)
		mux = append(mux, redactor)
	} else if len(valuesToRedact) == 0 {
		// skip
	} else {
		redactor := redaction.NewRedactor(b.shell.Writer, "[REDACTED]", valuesToRedact)
		b.shell.Writer = redactor
		mux = append(mux, redactor)
	}

	// If the shell.Logger is already a redacted WriterLogger, reset the values to redact.
	// (maybe there's a better way to do two levels of type assertion? ...
	// shell.Logger may be a WriterLogger, and its Writer may be a Redactor)
	var shellWriterLogger *shell.WriterLogger
	var shellLoggerRedactor *redaction.Redactor
	if logger, ok := b.shell.Logger.(*shell.WriterLogger); ok {
		shellWriterLogger = logger
		if redactor, ok := logger.Writer.(*redaction.Redactor); ok {
			shellLoggerRedactor = redactor
		}
	}
	if redactor := shellLoggerRedactor; redactor != nil {
		redactor.Reset(valuesToRedact)
		mux = append(mux, redactor)
	} else if len(valuesToRedact) == 0 {
		// skip
	} else if shellWriterLogger != nil {
		redactor := redaction.NewRedactor(b.shell.Writer, "[REDACTED]", valuesToRedact)
		shellWriterLogger.Writer = redactor
		mux = append(mux, redactor)
	}

	return mux
}

type pluginCheckout struct {
	*plugin.Plugin
	*plugin.Definition
	CheckoutDir string
	HooksDir    string
}<|MERGE_RESOLUTION|>--- conflicted
+++ resolved
@@ -1340,13 +1340,9 @@
 
 		// Skip updating the Git mirror before using it?
 		if b.Config.GitMirrorsSkipUpdate {
-<<<<<<< HEAD
-			mirrorDir = filepath.Join(b.Config.GitMirrorsPath, dirForRepository(b.Repository))
-=======
 			b.shell.Commentf("Skipping update and using existing mirror for repository %s at %s.", b.Repository, mirrorDir)
 			mirrorDir = filepath.Join(b.Config.GitMirrorsPath, dirForRepository(b.Repository))
 
->>>>>>> c36f7946
 			// Check if specified mirrorDir exists, otherwise the clone will fail.
 			if !utils.FileExists(mirrorDir) {
 				// Fall back to a clean clone, rather than failing the clone and therefore the build
